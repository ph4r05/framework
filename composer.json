{
    "name": "laravel/framework",
    "description": "The Laravel Framework.",
    "keywords": ["framework", "laravel"],
    "license": "MIT",
    "homepage": "http://laravel.com",
    "support": {
        "issues": "https://github.com/laravel/framework/issues",
        "source": "https://github.com/laravel/framework"
    },
    "authors": [
        {
            "name": "Taylor Otwell",
            "email": "taylorotwell@gmail.com"
        }
    ],
    "require": {
        "php": ">=5.5.9",
        "ext-mbstring": "*",
        "ext-openssl": "*",
        "classpreloader/classpreloader": "~2.0",
        "danielstjules/stringy": "~2.1",
        "doctrine/inflector": "~1.0",
        "jeremeamia/superclosure": "~2.0",
        "league/flysystem": "~1.0",
        "monolog/monolog": "~1.11",
        "mtdowling/cron-expression": "~1.0",
<<<<<<< HEAD
        "nesbot/carbon": "~1.20",
        "paragonie/random_compat": "^1.0.4",
=======
        "nesbot/carbon": "~1.19",
        "paragonie/random_compat": "^1.0.6",
>>>>>>> 0422b201
        "psy/psysh": "~0.5.1",
        "swiftmailer/swiftmailer": "~5.1",
        "symfony/console": "2.8.*|3.0.*",
        "symfony/css-selector": "2.8.*|3.0.*",
        "symfony/debug": "2.8.*|3.0.*",
        "symfony/dom-crawler": "2.8.*|3.0.*",
        "symfony/finder": "2.8.*|3.0.*",
        "symfony/http-foundation": "2.8.*|3.0.*",
        "symfony/http-kernel": "2.8.*|3.0.*",
        "symfony/process": "2.8.*|3.0.*",
        "symfony/routing": "2.8.*|3.0.*",
        "symfony/translation": "2.8.*|3.0.*",
        "symfony/var-dumper": "2.8.*|3.0.*",
        "vlucas/phpdotenv": "~1.0"
    },
    "replace": {
        "illuminate/auth": "self.version",
        "illuminate/bus": "self.version",
        "illuminate/broadcasting": "self.version",
        "illuminate/cache": "self.version",
        "illuminate/config": "self.version",
        "illuminate/console": "self.version",
        "illuminate/container": "self.version",
        "illuminate/contracts": "self.version",
        "illuminate/cookie": "self.version",
        "illuminate/database": "self.version",
        "illuminate/encryption": "self.version",
        "illuminate/events": "self.version",
        "illuminate/exception": "self.version",
        "illuminate/filesystem": "self.version",
        "illuminate/foundation": "self.version",
        "illuminate/hashing": "self.version",
        "illuminate/http": "self.version",
        "illuminate/log": "self.version",
        "illuminate/mail": "self.version",
        "illuminate/pagination": "self.version",
        "illuminate/pipeline": "self.version",
        "illuminate/queue": "self.version",
        "illuminate/redis": "self.version",
        "illuminate/routing": "self.version",
        "illuminate/session": "self.version",
        "illuminate/support": "self.version",
        "illuminate/translation": "self.version",
        "illuminate/validation": "self.version",
        "illuminate/view": "self.version"
    },
    "require-dev": {
        "aws/aws-sdk-php": "~3.0",
        "iron-io/iron_mq": "~2.0",
        "mockery/mockery": "~0.9.1",
        "pda/pheanstalk": "~3.0",
        "phpunit/phpunit": "~4.0",
        "predis/predis": "~1.0"
    },
    "autoload": {
        "classmap": [
            "src/Illuminate/Queue/IlluminateQueueClosure.php"
        ],
        "files": [
            "src/Illuminate/Foundation/helpers.php",
            "src/Illuminate/Support/helpers.php"
        ],
        "psr-4": {
            "Illuminate\\": "src/Illuminate/"
        }
    },
    "extra": {
        "branch-alias": {
            "dev-master": "5.2-dev"
        }
    },
    "suggest": {
        "aws/aws-sdk-php": "Required to use the SQS queue driver and SES mail driver (~3.0).",
        "doctrine/dbal": "Required to rename columns and drop SQLite columns (~2.4).",
        "fzaninotto/faker": "Required to use the eloquent factory builder (~1.4).",
        "guzzlehttp/guzzle": "Required to use the Mailgun and Mandrill mail drivers (~6.0).",
        "iron-io/iron_mq": "Required to use the iron queue driver (~2.0).",
        "league/flysystem-aws-s3-v3": "Required to use the Flysystem S3 driver (~1.0).",
        "league/flysystem-rackspace": "Required to use the Flysystem Rackspace driver (~1.0).",
        "pda/pheanstalk": "Required to use the beanstalk queue driver (~3.0).",
        "predis/predis": "Required to use the redis cache and queue drivers (~1.0).",
        "pusher/pusher-php-server": "Required to use the Pusher broadcast driver (~2.0)."
    },
    "minimum-stability": "dev"
}<|MERGE_RESOLUTION|>--- conflicted
+++ resolved
@@ -25,13 +25,8 @@
         "league/flysystem": "~1.0",
         "monolog/monolog": "~1.11",
         "mtdowling/cron-expression": "~1.0",
-<<<<<<< HEAD
         "nesbot/carbon": "~1.20",
-        "paragonie/random_compat": "^1.0.4",
-=======
-        "nesbot/carbon": "~1.19",
         "paragonie/random_compat": "^1.0.6",
->>>>>>> 0422b201
         "psy/psysh": "~0.5.1",
         "swiftmailer/swiftmailer": "~5.1",
         "symfony/console": "2.8.*|3.0.*",
