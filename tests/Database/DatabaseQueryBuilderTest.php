<?php

use Mockery as m;
use Illuminate\Database\Query\Builder;
use Illuminate\Database\Query\Expression as Raw;

class DatabaseQueryBuilderTest extends PHPUnit_Framework_TestCase
{
    public function tearDown()
    {
        m::close();
    }

    public function testBasicSelect()
    {
        $builder = $this->getBuilder();
        $builder->select('*')->from('users');
        $this->assertEquals('select * from "users"', $builder->toSql());
    }

    public function testBasicSelectUseWritePdo()
    {
        $builder = $this->getMySqlBuilderWithProcessor();
        $builder->getConnection()->shouldReceive('select')->once()
            ->with('select * from `users`', [], false);
        $builder->useWritePdo()->select('*')->from('users')->get();

        $builder = $this->getMySqlBuilderWithProcessor();
        $builder->getConnection()->shouldReceive('select')->once()
            ->with('select * from `users`', [], true);
        $builder->select('*')->from('users')->get();
    }

    public function testBasicTableWrappingProtectsQuotationMarks()
    {
        $builder = $this->getBuilder();
        $builder->select('*')->from('some"table');
        $this->assertEquals('select * from "some""table"', $builder->toSql());
    }

    public function testAliasWrappingAsWholeConstant()
    {
        $builder = $this->getBuilder();
        $builder->select('x.y as foo.bar')->from('baz');
        $this->assertEquals('select "x"."y" as "foo.bar" from "baz"', $builder->toSql());
    }

    public function testAddingSelects()
    {
        $builder = $this->getBuilder();
        $builder->select('foo')->addSelect('bar')->addSelect(['baz', 'boom'])->from('users');
        $this->assertEquals('select "foo", "bar", "baz", "boom" from "users"', $builder->toSql());
    }

    public function testBasicSelectWithPrefix()
    {
        $builder = $this->getBuilder();
        $builder->getGrammar()->setTablePrefix('prefix_');
        $builder->select('*')->from('users');
        $this->assertEquals('select * from "prefix_users"', $builder->toSql());
    }

    public function testBasicSelectDistinct()
    {
        $builder = $this->getBuilder();
        $builder->distinct()->select('foo', 'bar')->from('users');
        $this->assertEquals('select distinct "foo", "bar" from "users"', $builder->toSql());
    }

    public function testBasicAlias()
    {
        $builder = $this->getBuilder();
        $builder->select('foo as bar')->from('users');
        $this->assertEquals('select "foo" as "bar" from "users"', $builder->toSql());
    }

    public function testAliasWithPrefix()
    {
        $builder = $this->getBuilder();
        $builder->getGrammar()->setTablePrefix('prefix_');
        $builder->select('*')->from('users as people');
        $this->assertEquals('select * from "prefix_users" as "prefix_people"', $builder->toSql());
    }

    public function testJoinAliasesWithPrefix()
    {
        $builder = $this->getBuilder();
        $builder->getGrammar()->setTablePrefix('prefix_');
        $builder->select('*')->from('services')->join('translations AS t', 't.item_id', '=', 'services.id');
        $this->assertEquals('select * from "prefix_services" inner join "prefix_translations" as "prefix_t" on "prefix_t"."item_id" = "prefix_services"."id"', $builder->toSql());
    }

    public function testBasicTableWrapping()
    {
        $builder = $this->getBuilder();
        $builder->select('*')->from('public.users');
        $this->assertEquals('select * from "public"."users"', $builder->toSql());
    }

    public function testBasicWheres()
    {
        $builder = $this->getBuilder();
        $builder->select('*')->from('users')->where('id', '=', 1);
        $this->assertEquals('select * from "users" where "id" = ?', $builder->toSql());
        $this->assertEquals([0 => 1], $builder->getBindings());
    }

    public function testMySqlWrappingProtectsQuotationMarks()
    {
        $builder = $this->getMySqlBuilder();
        $builder->select('*')->From('some`table');
        $this->assertEquals('select * from `some``table`', $builder->toSql());
    }

    public function testWhereDayMySql()
    {
        $builder = $this->getMySqlBuilder();
        $builder->select('*')->from('users')->whereDay('created_at', '=', 1);
        $this->assertEquals('select * from `users` where day(`created_at`) = ?', $builder->toSql());
        $this->assertEquals([0 => 1], $builder->getBindings());
    }

    public function testWhereMonthMySql()
    {
        $builder = $this->getMySqlBuilder();
        $builder->select('*')->from('users')->whereMonth('created_at', '=', 5);
        $this->assertEquals('select * from `users` where month(`created_at`) = ?', $builder->toSql());
        $this->assertEquals([0 => 5], $builder->getBindings());
    }

    public function testWhereYearMySql()
    {
        $builder = $this->getMySqlBuilder();
        $builder->select('*')->from('users')->whereYear('created_at', '=', 2014);
        $this->assertEquals('select * from `users` where year(`created_at`) = ?', $builder->toSql());
        $this->assertEquals([0 => 2014], $builder->getBindings());
    }

    public function testWhereDayPostgres()
    {
        $builder = $this->getPostgresBuilder();
        $builder->select('*')->from('users')->whereDay('created_at', '=', 1);
        $this->assertEquals('select * from "users" where day("created_at") = ?', $builder->toSql());
        $this->assertEquals([0 => 1], $builder->getBindings());
    }

    public function testWhereMonthPostgres()
    {
        $builder = $this->getPostgresBuilder();
        $builder->select('*')->from('users')->whereMonth('created_at', '=', 5);
        $this->assertEquals('select * from "users" where month("created_at") = ?', $builder->toSql());
        $this->assertEquals([0 => 5], $builder->getBindings());
    }

    public function testWhereYearPostgres()
    {
        $builder = $this->getPostgresBuilder();
        $builder->select('*')->from('users')->whereYear('created_at', '=', 2014);
        $this->assertEquals('select * from "users" where year("created_at") = ?', $builder->toSql());
        $this->assertEquals([0 => 2014], $builder->getBindings());
    }

    public function testWhereDaySqlite()
    {
        $builder = $this->getSQLiteBuilder();
        $builder->select('*')->from('users')->whereDay('created_at', '=', 1);
        $this->assertEquals('select * from "users" where strftime(\'%d\', "created_at") = ?', $builder->toSql());
        $this->assertEquals([0 => 1], $builder->getBindings());
    }

    public function testWhereMonthSqlite()
    {
        $builder = $this->getSQLiteBuilder();
        $builder->select('*')->from('users')->whereMonth('created_at', '=', 5);
        $this->assertEquals('select * from "users" where strftime(\'%m\', "created_at") = ?', $builder->toSql());
        $this->assertEquals([0 => 5], $builder->getBindings());
    }

    public function testWhereYearSqlite()
    {
        $builder = $this->getSQLiteBuilder();
        $builder->select('*')->from('users')->whereYear('created_at', '=', 2014);
        $this->assertEquals('select * from "users" where strftime(\'%Y\', "created_at") = ?', $builder->toSql());
        $this->assertEquals([0 => 2014], $builder->getBindings());
    }

    public function testWhereDaySqlServer()
    {
        $builder = $this->getPostgresBuilder();
        $builder->select('*')->from('users')->whereDay('created_at', '=', 1);
        $this->assertEquals('select * from "users" where day("created_at") = ?', $builder->toSql());
        $this->assertEquals([0 => 1], $builder->getBindings());
    }

    public function testWhereMonthSqlServer()
    {
        $builder = $this->getPostgresBuilder();
        $builder->select('*')->from('users')->whereMonth('created_at', '=', 5);
        $this->assertEquals('select * from "users" where month("created_at") = ?', $builder->toSql());
        $this->assertEquals([0 => 5], $builder->getBindings());
    }

    public function testWhereYearSqlServer()
    {
        $builder = $this->getPostgresBuilder();
        $builder->select('*')->from('users')->whereYear('created_at', '=', 2014);
        $this->assertEquals('select * from "users" where year("created_at") = ?', $builder->toSql());
        $this->assertEquals([0 => 2014], $builder->getBindings());
    }

    public function testWhereBetweens()
    {
        $builder = $this->getBuilder();
        $builder->select('*')->from('users')->whereBetween('id', [1, 2]);
        $this->assertEquals('select * from "users" where "id" between ? and ?', $builder->toSql());
        $this->assertEquals([0 => 1, 1 => 2], $builder->getBindings());

        $builder = $this->getBuilder();
        $builder->select('*')->from('users')->whereNotBetween('id', [1, 2]);
        $this->assertEquals('select * from "users" where "id" not between ? and ?', $builder->toSql());
        $this->assertEquals([0 => 1, 1 => 2], $builder->getBindings());
    }

    public function testBasicOrWheres()
    {
        $builder = $this->getBuilder();
        $builder->select('*')->from('users')->where('id', '=', 1)->orWhere('email', '=', 'foo');
        $this->assertEquals('select * from "users" where "id" = ? or "email" = ?', $builder->toSql());
        $this->assertEquals([0 => 1, 1 => 'foo'], $builder->getBindings());
    }

    public function testRawWheres()
    {
        $builder = $this->getBuilder();
        $builder->select('*')->from('users')->whereRaw('id = ? or email = ?', [1, 'foo']);
        $this->assertEquals('select * from "users" where id = ? or email = ?', $builder->toSql());
        $this->assertEquals([0 => 1, 1 => 'foo'], $builder->getBindings());
    }

    public function testRawOrWheres()
    {
        $builder = $this->getBuilder();
        $builder->select('*')->from('users')->where('id', '=', 1)->orWhereRaw('email = ?', ['foo']);
        $this->assertEquals('select * from "users" where "id" = ? or email = ?', $builder->toSql());
        $this->assertEquals([0 => 1, 1 => 'foo'], $builder->getBindings());
    }

    public function testBasicWhereIns()
    {
        $builder = $this->getBuilder();
        $builder->select('*')->from('users')->whereIn('id', [1, 2, 3]);
        $this->assertEquals('select * from "users" where "id" in (?, ?, ?)', $builder->toSql());
        $this->assertEquals([0 => 1, 1 => 2, 2 => 3], $builder->getBindings());

        $builder = $this->getBuilder();
        $builder->select('*')->from('users')->where('id', '=', 1)->orWhereIn('id', [1, 2, 3]);
        $this->assertEquals('select * from "users" where "id" = ? or "id" in (?, ?, ?)', $builder->toSql());
        $this->assertEquals([0 => 1, 1 => 1, 2 => 2, 3 => 3], $builder->getBindings());
    }

    public function testBasicWhereNotIns()
    {
        $builder = $this->getBuilder();
        $builder->select('*')->from('users')->whereNotIn('id', [1, 2, 3]);
        $this->assertEquals('select * from "users" where "id" not in (?, ?, ?)', $builder->toSql());
        $this->assertEquals([0 => 1, 1 => 2, 2 => 3], $builder->getBindings());

        $builder = $this->getBuilder();
        $builder->select('*')->from('users')->where('id', '=', 1)->orWhereNotIn('id', [1, 2, 3]);
        $this->assertEquals('select * from "users" where "id" = ? or "id" not in (?, ?, ?)', $builder->toSql());
        $this->assertEquals([0 => 1, 1 => 1, 2 => 2, 3 => 3], $builder->getBindings());
    }

    public function testEmptyWhereIns()
    {
        $builder = $this->getBuilder();
        $builder->select('*')->from('users')->whereIn('id', []);
        $this->assertEquals('select * from "users" where 0 = 1', $builder->toSql());
        $this->assertEquals([], $builder->getBindings());

        $builder = $this->getBuilder();
        $builder->select('*')->from('users')->where('id', '=', 1)->orWhereIn('id', []);
        $this->assertEquals('select * from "users" where "id" = ? or 0 = 1', $builder->toSql());
        $this->assertEquals([0 => 1], $builder->getBindings());
    }

    public function testEmptyWhereNotIns()
    {
        $builder = $this->getBuilder();
        $builder->select('*')->from('users')->whereNotIn('id', []);
        $this->assertEquals('select * from "users" where 1 = 1', $builder->toSql());
        $this->assertEquals([], $builder->getBindings());

        $builder = $this->getBuilder();
        $builder->select('*')->from('users')->where('id', '=', 1)->orWhereNotIn('id', []);
        $this->assertEquals('select * from "users" where "id" = ? or 1 = 1', $builder->toSql());
        $this->assertEquals([0 => 1], $builder->getBindings());
    }

    public function testUnions()
    {
        $builder = $this->getBuilder();
        $builder->select('*')->from('users')->where('id', '=', 1);
        $builder->union($this->getBuilder()->select('*')->from('users')->where('id', '=', 2));
        $this->assertEquals('select * from "users" where "id" = ? union select * from "users" where "id" = ?', $builder->toSql());
        $this->assertEquals([0 => 1, 1 => 2], $builder->getBindings());

        $builder = $this->getMySqlBuilder();
        $builder->select('*')->from('users')->where('id', '=', 1);
        $builder->union($this->getMySqlBuilder()->select('*')->from('users')->where('id', '=', 2));
        $this->assertEquals('(select * from `users` where `id` = ?) union (select * from `users` where `id` = ?)', $builder->toSql());
        $this->assertEquals([0 => 1, 1 => 2], $builder->getBindings());

        $builder = $this->getMysqlBuilder();
        $expectedSql = '(select `a` from `t1` where `a` = ? and `b` = ?) union (select `a` from `t2` where `a` = ? and `b` = ?) order by `a` asc limit 10';
        $union = $this->getMysqlBuilder()->select('a')->from('t2')->where('a', 11)->where('b', 2);
        $builder->select('a')->from('t1')->where('a', 10)->where('b', 1)->union($union)->orderBy('a')->limit(10);
        $this->assertEquals($expectedSql, $builder->toSql());
        $this->assertEquals([0 => 10, 1 => 1, 2 => 11, 3 => 2], $builder->getBindings());
    }

    public function testUnionAlls()
    {
        $builder = $this->getBuilder();
        $builder->select('*')->from('users')->where('id', '=', 1);
        $builder->unionAll($this->getBuilder()->select('*')->from('users')->where('id', '=', 2));
        $this->assertEquals('select * from "users" where "id" = ? union all select * from "users" where "id" = ?', $builder->toSql());
        $this->assertEquals([0 => 1, 1 => 2], $builder->getBindings());
    }

    public function testMultipleUnions()
    {
        $builder = $this->getBuilder();
        $builder->select('*')->from('users')->where('id', '=', 1);
        $builder->union($this->getBuilder()->select('*')->from('users')->where('id', '=', 2));
        $builder->union($this->getBuilder()->select('*')->from('users')->where('id', '=', 3));
        $this->assertEquals('select * from "users" where "id" = ? union select * from "users" where "id" = ? union select * from "users" where "id" = ?', $builder->toSql());
        $this->assertEquals([0 => 1, 1 => 2, 2 => 3], $builder->getBindings());
    }

    public function testMultipleUnionAlls()
    {
        $builder = $this->getBuilder();
        $builder->select('*')->from('users')->where('id', '=', 1);
        $builder->unionAll($this->getBuilder()->select('*')->from('users')->where('id', '=', 2));
        $builder->unionAll($this->getBuilder()->select('*')->from('users')->where('id', '=', 3));
        $this->assertEquals('select * from "users" where "id" = ? union all select * from "users" where "id" = ? union all select * from "users" where "id" = ?', $builder->toSql());
        $this->assertEquals([0 => 1, 1 => 2, 2 => 3], $builder->getBindings());
    }

    public function testUnionOrderBys()
    {
        $builder = $this->getBuilder();
        $builder->select('*')->from('users')->where('id', '=', 1);
        $builder->union($this->getBuilder()->select('*')->from('users')->where('id', '=', 2));
        $builder->orderBy('id', 'desc');
        $this->assertEquals('select * from "users" where "id" = ? union select * from "users" where "id" = ? order by "id" desc', $builder->toSql());
        $this->assertEquals([0 => 1, 1 => 2], $builder->getBindings());
    }

    public function testUnionLimitsAndOffsets()
    {
        $builder = $this->getBuilder();
        $builder->select('*')->from('users');
        $builder->union($this->getBuilder()->select('*')->from('dogs'));
        $builder->skip(5)->take(10);
        $this->assertEquals('select * from "users" union select * from "dogs" limit 10 offset 5', $builder->toSql());
    }

    public function testMySqlUnionOrderBys()
    {
        $builder = $this->getMySqlBuilder();
        $builder->select('*')->from('users')->where('id', '=', 1);
        $builder->union($this->getMySqlBuilder()->select('*')->from('users')->where('id', '=', 2));
        $builder->orderBy('id', 'desc');
        $this->assertEquals('(select * from `users` where `id` = ?) union (select * from `users` where `id` = ?) order by `id` desc', $builder->toSql());
        $this->assertEquals([0 => 1, 1 => 2], $builder->getBindings());
    }

    public function testMySqlUnionLimitsAndOffsets()
    {
        $builder = $this->getMySqlBuilder();
        $builder->select('*')->from('users');
        $builder->union($this->getMySqlBuilder()->select('*')->from('dogs'));
        $builder->skip(5)->take(10);
        $this->assertEquals('(select * from `users`) union (select * from `dogs`) limit 10 offset 5', $builder->toSql());
    }

    public function testSubSelectWhereIns()
    {
        $builder = $this->getBuilder();
        $builder->select('*')->from('users')->whereIn('id', function ($q) {
            $q->select('id')->from('users')->where('age', '>', 25)->take(3);
        });
        $this->assertEquals('select * from "users" where "id" in (select "id" from "users" where "age" > ? limit 3)', $builder->toSql());
        $this->assertEquals([25], $builder->getBindings());

        $builder = $this->getBuilder();
        $builder->select('*')->from('users')->whereNotIn('id', function ($q) {
            $q->select('id')->from('users')->where('age', '>', 25)->take(3);
        });
        $this->assertEquals('select * from "users" where "id" not in (select "id" from "users" where "age" > ? limit 3)', $builder->toSql());
        $this->assertEquals([25], $builder->getBindings());
    }

    public function testBasicWhereNulls()
    {
        $builder = $this->getBuilder();
        $builder->select('*')->from('users')->whereNull('id');
        $this->assertEquals('select * from "users" where "id" is null', $builder->toSql());
        $this->assertEquals([], $builder->getBindings());

        $builder = $this->getBuilder();
        $builder->select('*')->from('users')->where('id', '=', 1)->orWhereNull('id');
        $this->assertEquals('select * from "users" where "id" = ? or "id" is null', $builder->toSql());
        $this->assertEquals([0 => 1], $builder->getBindings());
    }

    public function testBasicWhereNotNulls()
    {
        $builder = $this->getBuilder();
        $builder->select('*')->from('users')->whereNotNull('id');
        $this->assertEquals('select * from "users" where "id" is not null', $builder->toSql());
        $this->assertEquals([], $builder->getBindings());

        $builder = $this->getBuilder();
        $builder->select('*')->from('users')->where('id', '>', 1)->orWhereNotNull('id');
        $this->assertEquals('select * from "users" where "id" > ? or "id" is not null', $builder->toSql());
        $this->assertEquals([0 => 1], $builder->getBindings());
    }

    public function testGroupBys()
    {
        $builder = $this->getBuilder();
        $builder->select('*')->from('users')->groupBy('id', 'email');
        $this->assertEquals('select * from "users" group by "id", "email"', $builder->toSql());

        $builder = $this->getBuilder();
        $builder->select('*')->from('users')->groupBy(['id', 'email']);
        $this->assertEquals('select * from "users" group by "id", "email"', $builder->toSql());
    }

    public function testOrderBys()
    {
        $builder = $this->getBuilder();
        $builder->select('*')->from('users')->orderBy('email')->orderBy('age', 'desc');
        $this->assertEquals('select * from "users" order by "email" asc, "age" desc', $builder->toSql());

        $builder = $this->getBuilder();
        $builder->select('*')->from('users')->orderBy('email')->orderByRaw('"age" ? desc', ['foo']);
        $this->assertEquals('select * from "users" order by "email" asc, "age" ? desc', $builder->toSql());
        $this->assertEquals(['foo'], $builder->getBindings());
    }

    public function testHavings()
    {
        $builder = $this->getBuilder();
        $builder->select('*')->from('users')->having('email', '>', 1);
        $this->assertEquals('select * from "users" having "email" > ?', $builder->toSql());

        $builder = $this->getBuilder();
        $builder->select('*')->from('users')
            ->orHaving('email', '=', 'test@example.com')
            ->orHaving('email', '=', 'test2@example.com');
        $this->assertEquals('select * from "users" having "email" = ? or "email" = ?', $builder->toSql());

        $builder = $this->getBuilder();
        $builder->select('*')->from('users')->groupBy('email')->having('email', '>', 1);
        $this->assertEquals('select * from "users" group by "email" having "email" > ?', $builder->toSql());

        $builder = $this->getBuilder();
        $builder->select('email as foo_email')->from('users')->having('foo_email', '>', 1);
        $this->assertEquals('select "email" as "foo_email" from "users" having "foo_email" > ?', $builder->toSql());

        $builder = $this->getBuilder();
        $builder->select(['category', new Raw('count(*) as "total"')])->from('item')->where('department', '=', 'popular')->groupBy('category')->having('total', '>', new Raw('3'));
        $this->assertEquals('select "category", count(*) as "total" from "item" where "department" = ? group by "category" having "total" > 3', $builder->toSql());

        $builder = $this->getBuilder();
        $builder->select(['category', new Raw('count(*) as "total"')])->from('item')->where('department', '=', 'popular')->groupBy('category')->having('total', '>', 3);
        $this->assertEquals('select "category", count(*) as "total" from "item" where "department" = ? group by "category" having "total" > ?', $builder->toSql());
    }

    public function testHavingFollowedBySelectGet()
    {
        $builder = $this->getBuilder();
        $query = 'select "category", count(*) as "total" from "item" where "department" = ? group by "category" having "total" > ?';
        $builder->getConnection()->shouldReceive('select')->once()->with($query, ['popular', 3], true)->andReturn([['category' => 'rock', 'total' => 5]]);
        $builder->getProcessor()->shouldReceive('processSelect')->andReturnUsing(function ($builder, $results) { return $results; });
        $builder->from('item');
        $result = $builder->select(['category', new Raw('count(*) as "total"')])->where('department', '=', 'popular')->groupBy('category')->having('total', '>', 3)->get();
        $this->assertEquals([['category' => 'rock', 'total' => 5]], $result);

        // Using \Raw value
        $builder = $this->getBuilder();
        $query = 'select "category", count(*) as "total" from "item" where "department" = ? group by "category" having "total" > 3';
        $builder->getConnection()->shouldReceive('select')->once()->with($query, ['popular'], true)->andReturn([['category' => 'rock', 'total' => 5]]);
        $builder->getProcessor()->shouldReceive('processSelect')->andReturnUsing(function ($builder, $results) { return $results; });
        $builder->from('item');
        $result = $builder->select(['category', new Raw('count(*) as "total"')])->where('department', '=', 'popular')->groupBy('category')->having('total', '>', new Raw('3'))->get();
        $this->assertEquals([['category' => 'rock', 'total' => 5]], $result);
    }

    public function testRawHavings()
    {
        $builder = $this->getBuilder();
        $builder->select('*')->from('users')->havingRaw('user_foo < user_bar');
        $this->assertEquals('select * from "users" having user_foo < user_bar', $builder->toSql());

        $builder = $this->getBuilder();
        $builder->select('*')->from('users')->having('baz', '=', 1)->orHavingRaw('user_foo < user_bar');
        $this->assertEquals('select * from "users" having "baz" = ? or user_foo < user_bar', $builder->toSql());
    }

    public function testLimitsAndOffsets()
    {
        $builder = $this->getBuilder();
        $builder->select('*')->from('users')->offset(5)->limit(10);
        $this->assertEquals('select * from "users" limit 10 offset 5', $builder->toSql());

        $builder = $this->getBuilder();
        $builder->select('*')->from('users')->skip(5)->take(10);
        $this->assertEquals('select * from "users" limit 10 offset 5', $builder->toSql());

        $builder = $this->getBuilder();
        $builder->select('*')->from('users')->skip(-5)->take(10);
        $this->assertEquals('select * from "users" limit 10 offset 0', $builder->toSql());

        $builder = $this->getBuilder();
        $builder->select('*')->from('users')->forPage(2, 15);
        $this->assertEquals('select * from "users" limit 15 offset 15', $builder->toSql());

        $builder = $this->getBuilder();
        $builder->select('*')->from('users')->forPage(-2, 15);
        $this->assertEquals('select * from "users" limit 15 offset 0', $builder->toSql());
    }

    public function testGetCountForPaginationWithBindings()
    {
        $builder = $this->getBuilder();
        $builder->from('users')->selectSub(function ($q) { $q->select('body')->from('posts')->where('id', 4); }, 'post');

        $builder->getConnection()->shouldReceive('select')->once()->with('select count(*) as aggregate from "users"', [], true)->andReturn([['aggregate' => 1]]);
        $builder->getProcessor()->shouldReceive('processSelect')->once()->andReturnUsing(function ($builder, $results) { return $results; });

        $count = $builder->getCountForPagination();
        $this->assertEquals(1, $count);
        $this->assertEquals([4], $builder->getBindings());
    }

    public function testWhereShortcut()
    {
        $builder = $this->getBuilder();
        $builder->select('*')->from('users')->where('id', 1)->orWhere('name', 'foo');
        $this->assertEquals('select * from "users" where "id" = ? or "name" = ?', $builder->toSql());
        $this->assertEquals([0 => 1, 1 => 'foo'], $builder->getBindings());
    }

    public function testNestedWheres()
    {
        $builder = $this->getBuilder();
        $builder->select('*')->from('users')->where('email', '=', 'foo')->orWhere(function ($q) {
            $q->where('name', '=', 'bar')->where('age', '=', 25);
        });
        $this->assertEquals('select * from "users" where "email" = ? or ("name" = ? and "age" = ?)', $builder->toSql());
        $this->assertEquals([0 => 'foo', 1 => 'bar', 2 => 25], $builder->getBindings());
    }

    public function testFullSubSelects()
    {
        $builder = $this->getBuilder();
        $builder->select('*')->from('users')->where('email', '=', 'foo')->orWhere('id', '=', function ($q) {
            $q->select(new Raw('max(id)'))->from('users')->where('email', '=', 'bar');
        });

        $this->assertEquals('select * from "users" where "email" = ? or "id" = (select max(id) from "users" where "email" = ?)', $builder->toSql());
        $this->assertEquals([0 => 'foo', 1 => 'bar'], $builder->getBindings());
    }

    public function testWhereExists()
    {
        $builder = $this->getBuilder();
        $builder->select('*')->from('orders')->whereExists(function ($q) {
            $q->select('*')->from('products')->where('products.id', '=', new Raw('"orders"."id"'));
        });
        $this->assertEquals('select * from "orders" where exists (select * from "products" where "products"."id" = "orders"."id")', $builder->toSql());

        $builder = $this->getBuilder();
        $builder->select('*')->from('orders')->whereNotExists(function ($q) {
            $q->select('*')->from('products')->where('products.id', '=', new Raw('"orders"."id"'));
        });
        $this->assertEquals('select * from "orders" where not exists (select * from "products" where "products"."id" = "orders"."id")', $builder->toSql());

        $builder = $this->getBuilder();
        $builder->select('*')->from('orders')->where('id', '=', 1)->orWhereExists(function ($q) {
            $q->select('*')->from('products')->where('products.id', '=', new Raw('"orders"."id"'));
        });
        $this->assertEquals('select * from "orders" where "id" = ? or exists (select * from "products" where "products"."id" = "orders"."id")', $builder->toSql());

        $builder = $this->getBuilder();
        $builder->select('*')->from('orders')->where('id', '=', 1)->orWhereNotExists(function ($q) {
            $q->select('*')->from('products')->where('products.id', '=', new Raw('"orders"."id"'));
        });
        $this->assertEquals('select * from "orders" where "id" = ? or not exists (select * from "products" where "products"."id" = "orders"."id")', $builder->toSql());
    }

    public function testBasicJoins()
    {
        $builder = $this->getBuilder();
        $builder->select('*')->from('users')->join('contacts', 'users.id', '=', 'contacts.id')->leftJoin('photos', 'users.id', '=', 'photos.id');
        $this->assertEquals('select * from "users" inner join "contacts" on "users"."id" = "contacts"."id" left join "photos" on "users"."id" = "photos"."id"', $builder->toSql());

        $builder = $this->getBuilder();
        $builder->select('*')->from('users')->leftJoinWhere('photos', 'users.id', '=', 'bar')->joinWhere('photos', 'users.id', '=', 'foo');
        $this->assertEquals('select * from "users" left join "photos" on "users"."id" = ? inner join "photos" on "users"."id" = ?', $builder->toSql());
        $this->assertEquals(['bar', 'foo'], $builder->getBindings());
    }

    public function testComplexJoin()
    {
        $builder = $this->getBuilder();
        $builder->select('*')->from('users')->join('contacts', function ($j) {
            $j->on('users.id', '=', 'contacts.id')->orOn('users.name', '=', 'contacts.name');
        });
        $this->assertEquals('select * from "users" inner join "contacts" on "users"."id" = "contacts"."id" or "users"."name" = "contacts"."name"', $builder->toSql());

        $builder = $this->getBuilder();
        $builder->select('*')->from('users')->join('contacts', function ($j) {
            $j->where('users.id', '=', 'foo')->orWhere('users.name', '=', 'bar');
        });
        $this->assertEquals('select * from "users" inner join "contacts" on "users"."id" = ? or "users"."name" = ?', $builder->toSql());
        $this->assertEquals(['foo', 'bar'], $builder->getBindings());

        // Run the assertions again
        $this->assertEquals('select * from "users" inner join "contacts" on "users"."id" = ? or "users"."name" = ?', $builder->toSql());
        $this->assertEquals(['foo', 'bar'], $builder->getBindings());
    }

    public function testJoinWhereNull()
    {
        $builder = $this->getBuilder();
        $builder->select('*')->from('users')->join('contacts', function ($j) {
            $j->on('users.id', '=', 'contacts.id')->whereNull('contacts.deleted_at');
        });
        $this->assertEquals('select * from "users" inner join "contacts" on "users"."id" = "contacts"."id" and "contacts"."deleted_at" is null', $builder->toSql());

        $builder = $this->getBuilder();
        $builder->select('*')->from('users')->join('contacts', function ($j) {
            $j->on('users.id', '=', 'contacts.id')->orWhereNull('contacts.deleted_at');
        });
        $this->assertEquals('select * from "users" inner join "contacts" on "users"."id" = "contacts"."id" or "contacts"."deleted_at" is null', $builder->toSql());
    }

    public function testJoinWhereNotNull()
    {
        $builder = $this->getBuilder();
        $builder->select('*')->from('users')->join('contacts', function ($j) {
            $j->on('users.id', '=', 'contacts.id')->whereNotNull('contacts.deleted_at');
        });
        $this->assertEquals('select * from "users" inner join "contacts" on "users"."id" = "contacts"."id" and "contacts"."deleted_at" is not null', $builder->toSql());

        $builder = $this->getBuilder();
        $builder->select('*')->from('users')->join('contacts', function ($j) {
            $j->on('users.id', '=', 'contacts.id')->orWhereNotNull('contacts.deleted_at');
        });
        $this->assertEquals('select * from "users" inner join "contacts" on "users"."id" = "contacts"."id" or "contacts"."deleted_at" is not null', $builder->toSql());
    }

    public function testJoinWhereIn()
    {
        $builder = $this->getBuilder();
        $builder->select('*')->from('users')->join('contacts', function ($j) {
            $j->on('users.id', '=', 'contacts.id')->whereIn('contacts.name', [48, 'baz', null]);
        });
        $this->assertEquals('select * from "users" inner join "contacts" on "users"."id" = "contacts"."id" and "contacts"."name" in (?, ?, ?)', $builder->toSql());
        $this->assertEquals([48, 'baz', null], $builder->getBindings());

        $builder = $this->getBuilder();
        $builder->select('*')->from('users')->join('contacts', function ($j) {
            $j->on('users.id', '=', 'contacts.id')->orWhereIn('contacts.name', [48, 'baz', null]);
        });
        $this->assertEquals('select * from "users" inner join "contacts" on "users"."id" = "contacts"."id" or "contacts"."name" in (?, ?, ?)', $builder->toSql());
        $this->assertEquals([48, 'baz', null], $builder->getBindings());
    }

    public function testJoinWhereNotIn()
    {
        $builder = $this->getBuilder();
        $builder->select('*')->from('users')->join('contacts', function ($j) {
            $j->on('users.id', '=', 'contacts.id')->whereNotIn('contacts.name', [48, 'baz', null]);
        });
        $this->assertEquals('select * from "users" inner join "contacts" on "users"."id" = "contacts"."id" and "contacts"."name" not in (?, ?, ?)', $builder->toSql());
        $this->assertEquals([48, 'baz', null], $builder->getBindings());

        $builder = $this->getBuilder();
        $builder->select('*')->from('users')->join('contacts', function ($j) {
            $j->on('users.id', '=', 'contacts.id')->orWhereNotIn('contacts.name', [48, 'baz', null]);
        });
        $this->assertEquals('select * from "users" inner join "contacts" on "users"."id" = "contacts"."id" or "contacts"."name" not in (?, ?, ?)', $builder->toSql());
        $this->assertEquals([48, 'baz', null], $builder->getBindings());
    }

    public function testRawExpressionsInSelect()
    {
        $builder = $this->getBuilder();
        $builder->select(new Raw('substr(foo, 6)'))->from('users');
        $this->assertEquals('select substr(foo, 6) from "users"', $builder->toSql());
    }

    public function testFindReturnsFirstResultByID()
    {
        $builder = $this->getBuilder();
        $builder->getConnection()->shouldReceive('select')->once()->with('select * from "users" where "id" = ? limit 1', [1], true)->andReturn([['foo' => 'bar']]);
        $builder->getProcessor()->shouldReceive('processSelect')->once()->with($builder, [['foo' => 'bar']])->andReturnUsing(function ($query, $results) { return $results; });
        $results = $builder->from('users')->find(1);
        $this->assertEquals(['foo' => 'bar'], $results);
    }

    public function testFirstMethodReturnsFirstResult()
    {
        $builder = $this->getBuilder();
        $builder->getConnection()->shouldReceive('select')->once()->with('select * from "users" where "id" = ? limit 1', [1], true)->andReturn([['foo' => 'bar']]);
        $builder->getProcessor()->shouldReceive('processSelect')->once()->with($builder, [['foo' => 'bar']])->andReturnUsing(function ($query, $results) { return $results; });
        $results = $builder->from('users')->where('id', '=', 1)->first();
        $this->assertEquals(['foo' => 'bar'], $results);
    }

    public function testListMethodsGetsArrayOfColumnValues()
    {
        $builder = $this->getBuilder();
        $builder->getConnection()->shouldReceive('select')->once()->andReturn([['foo' => 'bar'], ['foo' => 'baz']]);
        $builder->getProcessor()->shouldReceive('processSelect')->once()->with($builder, [['foo' => 'bar'], ['foo' => 'baz']])->andReturnUsing(function ($query, $results) {
            return $results;
        });
        $results = $builder->from('users')->where('id', '=', 1)->lists('foo');
        $this->assertEquals(['bar', 'baz'], $results);

        $builder = $this->getBuilder();
        $builder->getConnection()->shouldReceive('select')->once()->andReturn([['id' => 1, 'foo' => 'bar'], ['id' => 10, 'foo' => 'baz']]);
        $builder->getProcessor()->shouldReceive('processSelect')->once()->with($builder, [['id' => 1, 'foo' => 'bar'], ['id' => 10, 'foo' => 'baz']])->andReturnUsing(function ($query, $results) {
            return $results;
        });
        $results = $builder->from('users')->where('id', '=', 1)->lists('foo', 'id');
        $this->assertEquals([1 => 'bar', 10 => 'baz'], $results);
    }

    public function testImplode()
    {
        // Test without glue.
        $builder = $this->getBuilder();
        $builder->getConnection()->shouldReceive('select')->once()->andReturn([['foo' => 'bar'], ['foo' => 'baz']]);
        $builder->getProcessor()->shouldReceive('processSelect')->once()->with($builder, [['foo' => 'bar'], ['foo' => 'baz']])->andReturnUsing(function ($query, $results) {
            return $results;
        });
        $results = $builder->from('users')->where('id', '=', 1)->implode('foo');
        $this->assertEquals('barbaz', $results);

        // Test with glue.
        $builder = $this->getBuilder();
        $builder->getConnection()->shouldReceive('select')->once()->andReturn([['foo' => 'bar'], ['foo' => 'baz']]);
        $builder->getProcessor()->shouldReceive('processSelect')->once()->with($builder, [['foo' => 'bar'], ['foo' => 'baz']])->andReturnUsing(function ($query, $results) {
            return $results;
        });
        $results = $builder->from('users')->where('id', '=', 1)->implode('foo', ',');
        $this->assertEquals('bar,baz', $results);
    }

    public function testValueMethodReturnsSingleColumn()
    {
        $builder = $this->getBuilder();
        $builder->getConnection()->shouldReceive('select')->once()->with('select "foo" from "users" where "id" = ? limit 1', [1], true)->andReturn([['foo' => 'bar']]);
        $builder->getProcessor()->shouldReceive('processSelect')->once()->with($builder, [['foo' => 'bar']])->andReturn([['foo' => 'bar']]);
        $results = $builder->from('users')->where('id', '=', 1)->value('foo');
        $this->assertEquals('bar', $results);
    }

    public function testAggregateFunctions()
    {
        $builder = $this->getBuilder();
        $builder->getConnection()->shouldReceive('select')->once()->with('select count(*) as aggregate from "users"', [], true)->andReturn([['aggregate' => 1]]);
        $builder->getProcessor()->shouldReceive('processSelect')->once()->andReturnUsing(function ($builder, $results) { return $results; });
        $results = $builder->from('users')->count();
        $this->assertEquals(1, $results);

        $builder = $this->getBuilder();
        $builder->getConnection()->shouldReceive('select')->once()->with('select count(*) as aggregate from "users" limit 1', [], true)->andReturn([['aggregate' => 1]]);
        $builder->getProcessor()->shouldReceive('processSelect')->once()->andReturnUsing(function ($builder, $results) { return $results; });
        $results = $builder->from('users')->exists();
        $this->assertTrue($results);

        $builder = $this->getBuilder();
        $builder->getConnection()->shouldReceive('select')->once()->with('select max("id") as aggregate from "users"', [], true)->andReturn([['aggregate' => 1]]);
        $builder->getProcessor()->shouldReceive('processSelect')->once()->andReturnUsing(function ($builder, $results) { return $results; });
        $results = $builder->from('users')->max('id');
        $this->assertEquals(1, $results);

        $builder = $this->getBuilder();
        $builder->getConnection()->shouldReceive('select')->once()->with('select min("id") as aggregate from "users"', [], true)->andReturn([['aggregate' => 1]]);
        $builder->getProcessor()->shouldReceive('processSelect')->once()->andReturnUsing(function ($builder, $results) { return $results; });
        $results = $builder->from('users')->min('id');
        $this->assertEquals(1, $results);

        $builder = $this->getBuilder();
        $builder->getConnection()->shouldReceive('select')->once()->with('select sum("id") as aggregate from "users"', [], true)->andReturn([['aggregate' => 1]]);
        $builder->getProcessor()->shouldReceive('processSelect')->once()->andReturnUsing(function ($builder, $results) { return $results; });
        $results = $builder->from('users')->sum('id');
        $this->assertEquals(1, $results);
    }

    public function testAggregateResetFollowedByGet()
    {
        $builder = $this->getBuilder();
        $builder->getConnection()->shouldReceive('select')->once()->with('select count(*) as aggregate from "users"', [], true)->andReturn([['aggregate' => 1]]);
        $builder->getConnection()->shouldReceive('select')->once()->with('select sum("id") as aggregate from "users"', [], true)->andReturn([['aggregate' => 2]]);
        $builder->getConnection()->shouldReceive('select')->once()->with('select "column1", "column2" from "users"', [], true)->andReturn([['column1' => 'foo', 'column2' => 'bar']]);
        $builder->getProcessor()->shouldReceive('processSelect')->andReturnUsing(function ($builder, $results) { return $results; });
        $builder->from('users')->select('column1', 'column2');
        $count = $builder->count();
        $this->assertEquals(1, $count);
        $sum = $builder->sum('id');
        $this->assertEquals(2, $sum);
        $result = $builder->get();
        $this->assertEquals([['column1' => 'foo', 'column2' => 'bar']], $result);
    }

    public function testAggregateResetFollowedBySelectGet()
    {
        $builder = $this->getBuilder();
        $builder->getConnection()->shouldReceive('select')->once()->with('select count("column1") as aggregate from "users"', [], true)->andReturn([['aggregate' => 1]]);
        $builder->getConnection()->shouldReceive('select')->once()->with('select "column2", "column3" from "users"', [], true)->andReturn([['column2' => 'foo', 'column3' => 'bar']]);
        $builder->getProcessor()->shouldReceive('processSelect')->andReturnUsing(function ($builder, $results) { return $results; });
        $builder->from('users');
        $count = $builder->count('column1');
        $this->assertEquals(1, $count);
        $result = $builder->select('column2', 'column3')->get();
        $this->assertEquals([['column2' => 'foo', 'column3' => 'bar']], $result);
    }

    public function testAggregateResetFollowedByGetWithColumns()
    {
        $builder = $this->getBuilder();
        $builder->getConnection()->shouldReceive('select')->once()->with('select count("column1") as aggregate from "users"', [], true)->andReturn([['aggregate' => 1]]);
        $builder->getConnection()->shouldReceive('select')->once()->with('select "column2", "column3" from "users"', [], true)->andReturn([['column2' => 'foo', 'column3' => 'bar']]);
        $builder->getProcessor()->shouldReceive('processSelect')->andReturnUsing(function ($builder, $results) { return $results; });
        $builder->from('users');
        $count = $builder->count('column1');
        $this->assertEquals(1, $count);
        $result = $builder->get(['column2', 'column3']);
        $this->assertEquals([['column2' => 'foo', 'column3' => 'bar']], $result);
    }

    public function testAggregateWithSubSelect()
    {
        $builder = $this->getBuilder();
        $builder->getConnection()->shouldReceive('select')->once()->with('select count(*) as aggregate from "users"', [], true)->andReturn([['aggregate' => 1]]);
        $builder->getProcessor()->shouldReceive('processSelect')->once()->andReturnUsing(function ($builder, $results) { return $results; });
        $builder->from('users')->selectSub(function ($query) { $query->from('posts')->select('foo')->where('title', 'foo'); }, 'post');
        $count = $builder->count();
        $this->assertEquals(1, $count);
        $this->assertEquals(['foo'], $builder->getBindings());
    }

    public function testSubqueriesBindings()
    {
        $builder = $this->getBuilder();
        $second = $this->getBuilder()->select('*')->from('users')->orderByRaw('id = ?', 2);
        $third = $this->getBuilder()->select('*')->from('users')->where('id', 3)->groupBy('id')->having('id', '!=', 4);
        $builder->groupBy('a')->having('a', '=', 1)->union($second)->union($third);
        $this->assertEquals([0 => 1, 1 => 2, 2 => 3, 3 => 4], $builder->getBindings());

        $builder = $this->getBuilder()->select('*')->from('users')->where('email', '=', function ($q) {
            $q->select(new Raw('max(id)'))
              ->from('users')->where('email', '=', 'bar')
              ->orderByRaw('email like ?', '%.com')
              ->groupBy('id')->having('id', '=', 4);
        })->orWhere('id', '=', 'foo')->groupBy('id')->having('id', '=', 5);
        $this->assertEquals([0 => 'bar', 1 => 4, 2 => '%.com', 3 => 'foo', 4 => 5], $builder->getBindings());
    }

    public function testInsertMethod()
    {
        $builder = $this->getBuilder();
        $builder->getConnection()->shouldReceive('insert')->once()->with('insert into "users" ("email") values (?)', ['foo'])->andReturn(true);
        $result = $builder->from('users')->insert(['email' => 'foo']);
        $this->assertTrue($result);
    }

    public function testSQLiteMultipleInserts()
    {
        $builder = $this->getSQLiteBuilder();
        $builder->getConnection()->shouldReceive('insert')->once()->with('insert into "users" ("email", "name") select ? as "email", ? as "name" union all select ? as "email", ? as "name"', ['foo', 'taylor', 'bar', 'dayle'])->andReturn(true);
        $result = $builder->from('users')->insert([['email' => 'foo', 'name' => 'taylor'], ['email' => 'bar', 'name' => 'dayle']]);
        $this->assertTrue($result);
    }

    public function testInsertGetIdMethod()
    {
        $builder = $this->getBuilder();
        $builder->getProcessor()->shouldReceive('processInsertGetId')->once()->with($builder, 'insert into "users" ("email") values (?)', ['foo'], 'id')->andReturn(1);
        $result = $builder->from('users')->insertGetId(['email' => 'foo'], 'id');
        $this->assertEquals(1, $result);
    }

    public function testInsertGetIdMethodRemovesExpressions()
    {
        $builder = $this->getBuilder();
        $builder->getProcessor()->shouldReceive('processInsertGetId')->once()->with($builder, 'insert into "users" ("email", "bar") values (?, bar)', ['foo'], 'id')->andReturn(1);
        $result = $builder->from('users')->insertGetId(['email' => 'foo', 'bar' => new Illuminate\Database\Query\Expression('bar')], 'id');
        $this->assertEquals(1, $result);
    }

    public function testInsertMethodRespectsRawBindings()
    {
        $builder = $this->getBuilder();
        $builder->getConnection()->shouldReceive('insert')->once()->with('insert into "users" ("email") values (CURRENT TIMESTAMP)', [])->andReturn(true);
        $result = $builder->from('users')->insert(['email' => new Raw('CURRENT TIMESTAMP')]);
        $this->assertTrue($result);
    }

    public function testMultipleInsertsWithExpressionValues()
    {
        $builder = $this->getBuilder();
        $builder->getConnection()->shouldReceive('insert')->once()->with('insert into "users" ("email") values (UPPER(\'Foo\')), (LOWER(\'Foo\'))', [])->andReturn(true);
        $result = $builder->from('users')->insert([['email' => new Raw("UPPER('Foo')")], ['email' => new Raw("LOWER('Foo')")]]);
        $this->assertTrue($result);
    }

    public function testUpdateMethod()
    {
        $builder = $this->getBuilder();
        $builder->getConnection()->shouldReceive('update')->once()->with('update "users" set "email" = ?, "name" = ? where "id" = ?', ['foo', 'bar', 1])->andReturn(1);
        $result = $builder->from('users')->where('id', '=', 1)->update(['email' => 'foo', 'name' => 'bar']);
        $this->assertEquals(1, $result);

        $builder = $this->getMySqlBuilder();
        $builder->getConnection()->shouldReceive('update')->once()->with('update `users` set `email` = ?, `name` = ? where `id` = ? order by `foo` desc limit 5', ['foo', 'bar', 1])->andReturn(1);
        $result = $builder->from('users')->where('id', '=', 1)->orderBy('foo', 'desc')->limit(5)->update(['email' => 'foo', 'name' => 'bar']);
        $this->assertEquals(1, $result);
    }

    public function testUpdateMethodWithJoins()
    {
        $builder = $this->getBuilder();
        $builder->getConnection()->shouldReceive('update')->once()->with('update "users" inner join "orders" on "users"."id" = "orders"."user_id" set "email" = ?, "name" = ? where "users"."id" = ?', ['foo', 'bar', 1])->andReturn(1);
        $result = $builder->from('users')->join('orders', 'users.id', '=', 'orders.user_id')->where('users.id', '=', 1)->update(['email' => 'foo', 'name' => 'bar']);
        $this->assertEquals(1, $result);
    }

    public function testUpdateMethodWithoutJoinsOnPostgres()
    {
        $builder = $this->getPostgresBuilder();
        $builder->getConnection()->shouldReceive('update')->once()->with('update "users" set "email" = ?, "name" = ? where "id" = ?', ['foo', 'bar', 1])->andReturn(1);
        $result = $builder->from('users')->where('id', '=', 1)->update(['email' => 'foo', 'name' => 'bar']);
        $this->assertEquals(1, $result);
    }

    public function testUpdateMethodWithJoinsOnPostgres()
    {
        $builder = $this->getPostgresBuilder();
        $builder->getConnection()->shouldReceive('update')->once()->with('update "users" set "email" = ?, "name" = ? from "orders" where "users"."id" = ? and "users"."id" = "orders"."user_id"', ['foo', 'bar', 1])->andReturn(1);
        $result = $builder->from('users')->join('orders', 'users.id', '=', 'orders.user_id')->where('users.id', '=', 1)->update(['email' => 'foo', 'name' => 'bar']);
        $this->assertEquals(1, $result);
    }

    public function testUpdateMethodRespectsRaw()
    {
        $builder = $this->getBuilder();
        $builder->getConnection()->shouldReceive('update')->once()->with('update "users" set "email" = foo, "name" = ? where "id" = ?', ['bar', 1])->andReturn(1);
        $result = $builder->from('users')->where('id', '=', 1)->update(['email' => new Raw('foo'), 'name' => 'bar']);
        $this->assertEquals(1, $result);
    }

    public function testDeleteMethod()
    {
        $builder = $this->getBuilder();
        $builder->getConnection()->shouldReceive('delete')->once()->with('delete from "users" where "email" = ?', ['foo'])->andReturn(1);
        $result = $builder->from('users')->where('email', '=', 'foo')->delete();
        $this->assertEquals(1, $result);

        $builder = $this->getBuilder();
        $builder->getConnection()->shouldReceive('delete')->once()->with('delete from "users" where "id" = ?', [1])->andReturn(1);
        $result = $builder->from('users')->delete(1);
        $this->assertEquals(1, $result);
    }

    public function testDeleteWithJoinMethod()
    {
        $builder = $this->getMySqlBuilder();
        $builder->getConnection()->shouldReceive('delete')->once()->with('delete `users` from `users` inner join `contacts` on `users`.`id` = `contacts`.`id` where `email` = ?', ['foo'])->andReturn(1);
        $result = $builder->from('users')->join('contacts', 'users.id', '=', 'contacts.id')->where('email', '=', 'foo')->delete();
        $this->assertEquals(1, $result);

        $builder = $this->getMySqlBuilder();
        $builder->getConnection()->shouldReceive('delete')->once()->with('delete `users` from `users` inner join `contacts` on `users`.`id` = `contacts`.`id` where `id` = ?', [1])->andReturn(1);
        $result = $builder->from('users')->join('contacts', 'users.id', '=', 'contacts.id')->delete(1);
        $this->assertEquals(1, $result);
    }

    public function testTruncateMethod()
    {
        $builder = $this->getBuilder();
        $builder->getConnection()->shouldReceive('statement')->once()->with('truncate "users"', []);
        $builder->from('users')->truncate();

        $sqlite = new Illuminate\Database\Query\Grammars\SQLiteGrammar;
        $builder = $this->getBuilder();
        $builder->from('users');
        $this->assertEquals([
            'delete from sqlite_sequence where name = ?' => ['users'],
            'delete from "users"' => [],
        ], $sqlite->compileTruncate($builder));
    }

    public function testPostgresInsertGetId()
    {
        $builder = $this->getPostgresBuilder();
        $builder->getProcessor()->shouldReceive('processInsertGetId')->once()->with($builder, 'insert into "users" ("email") values (?) returning "id"', ['foo'], 'id')->andReturn(1);
        $result = $builder->from('users')->insertGetId(['email' => 'foo'], 'id');
        $this->assertEquals(1, $result);
    }

    public function testMySqlWrapping()
    {
        $builder = $this->getMySqlBuilder();
        $builder->select('*')->from('users');
        $this->assertEquals('select * from `users`', $builder->toSql());
    }

    public function testSQLiteOrderBy()
    {
        $builder = $this->getSQLiteBuilder();
        $builder->select('*')->from('users')->orderBy('email', 'desc');
        $this->assertEquals('select * from "users" order by "email" desc', $builder->toSql());
    }

    public function testSqlServerLimitsAndOffsets()
    {
        $builder = $this->getSqlServerBuilder();
        $builder->select('*')->from('users')->take(10);
        $this->assertEquals('select top 10 * from [users]', $builder->toSql());

        $builder = $this->getSqlServerBuilder();
        $builder->select('*')->from('users')->skip(10);
        $this->assertEquals('select * from (select *, row_number() over (order by (select 0)) as row_num from [users]) as temp_table where row_num >= 11', $builder->toSql());

        $builder = $this->getSqlServerBuilder();
        $builder->select('*')->from('users')->skip(10)->take(10);
        $this->assertEquals('select * from (select *, row_number() over (order by (select 0)) as row_num from [users]) as temp_table where row_num between 11 and 20', $builder->toSql());

        $builder = $this->getSqlServerBuilder();
        $builder->select('*')->from('users')->skip(10)->take(10)->orderBy('email', 'desc');
        $this->assertEquals('select * from (select *, row_number() over (order by [email] desc) as row_num from [users]) as temp_table where row_num between 11 and 20', $builder->toSql());
    }

    public function testMergeWheresCanMergeWheresAndBindings()
    {
        $builder = $this->getBuilder();
        $builder->wheres = ['foo'];
        $builder->mergeWheres(['wheres'], [12 => 'foo', 13 => 'bar']);
        $this->assertEquals(['foo', 'wheres'], $builder->wheres);
        $this->assertEquals(['foo', 'bar'], $builder->getBindings());
    }

    public function testProvidingNullOrFalseAsSecondParameterBuildsCorrectly()
    {
        $builder = $this->getBuilder();
        $builder->select('*')->from('users')->where('foo', null);
        $this->assertEquals('select * from "users" where "foo" is null', $builder->toSql());
    }

    public function testDynamicWhere()
    {
        $method = 'whereFooBarAndBazOrQux';
        $parameters = ['corge', 'waldo', 'fred'];
        $builder = m::mock('Illuminate\Database\Query\Builder')->makePartial();

        $builder->shouldReceive('where')->with('foo_bar', '=', $parameters[0], 'and')->once()->andReturn($builder);
        $builder->shouldReceive('where')->with('baz', '=', $parameters[1], 'and')->once()->andReturn($builder);
        $builder->shouldReceive('where')->with('qux', '=', $parameters[2], 'or')->once()->andReturn($builder);

        $this->assertEquals($builder, $builder->dynamicWhere($method, $parameters));
    }

    public function testDynamicWhereIsNotGreedy()
    {
        $method = 'whereIosVersionAndAndroidVersionOrOrientation';
        $parameters = ['6.1', '4.2', 'Vertical'];
        $builder = m::mock('Illuminate\Database\Query\Builder')->makePartial();

        $builder->shouldReceive('where')->with('ios_version', '=', '6.1', 'and')->once()->andReturn($builder);
        $builder->shouldReceive('where')->with('android_version', '=', '4.2', 'and')->once()->andReturn($builder);
        $builder->shouldReceive('where')->with('orientation', '=', 'Vertical', 'or')->once()->andReturn($builder);

        $builder->dynamicWhere($method, $parameters);
    }

    public function testCallTriggersDynamicWhere()
    {
        $builder = $this->getBuilder();

        $this->assertEquals($builder, $builder->whereFooAndBar('baz', 'qux'));
        $this->assertCount(2, $builder->wheres);
    }

    /**
     * @expectedException BadMethodCallException
     */
    public function testBuilderThrowsExpectedExceptionWithUndefinedMethod()
    {
        $builder = $this->getBuilder();

        $builder->noValidMethodHere();
    }

    public function setupCacheTestQuery($cache, $driver)
    {
        $connection = m::mock('Illuminate\Database\ConnectionInterface');
        $connection->shouldReceive('getName')->andReturn('connection_name');
        $connection->shouldReceive('getCacheManager')->once()->andReturn($cache);
        $cache->shouldReceive('driver')->once()->andReturn($driver);
        $grammar = new Illuminate\Database\Query\Grammars\Grammar;
        $processor = m::mock('Illuminate\Database\Query\Processors\Processor');

        $builder = $this->getMock('Illuminate\Database\Query\Builder', ['getFresh'], [$connection, $grammar, $processor]);
        $builder->expects($this->once())->method('getFresh')->with($this->equalTo(['*']))->will($this->returnValue(['results']));

        return $builder->select('*')->from('users')->where('email', 'foo@bar.com');
    }

    public function testMySqlLock()
    {
        $builder = $this->getMySqlBuilder();
        $builder->select('*')->from('foo')->where('bar', '=', 'baz')->lock();
        $this->assertEquals('select * from `foo` where `bar` = ? for update', $builder->toSql());
        $this->assertEquals(['baz'], $builder->getBindings());

        $builder = $this->getMySqlBuilder();
        $builder->select('*')->from('foo')->where('bar', '=', 'baz')->lock(false);
        $this->assertEquals('select * from `foo` where `bar` = ? lock in share mode', $builder->toSql());
        $this->assertEquals(['baz'], $builder->getBindings());
    }

    public function testPostgresLock()
    {
        $builder = $this->getPostgresBuilder();
        $builder->select('*')->from('foo')->where('bar', '=', 'baz')->lock();
        $this->assertEquals('select * from "foo" where "bar" = ? for update', $builder->toSql());
        $this->assertEquals(['baz'], $builder->getBindings());

        $builder = $this->getPostgresBuilder();
        $builder->select('*')->from('foo')->where('bar', '=', 'baz')->lock(false);
        $this->assertEquals('select * from "foo" where "bar" = ? for share', $builder->toSql());
        $this->assertEquals(['baz'], $builder->getBindings());
    }

    public function testSqlServerLock()
    {
        $builder = $this->getSqlServerBuilder();
        $builder->select('*')->from('foo')->where('bar', '=', 'baz')->lock();
        $this->assertEquals('select * from [foo] with(rowlock,updlock,holdlock) where [bar] = ?', $builder->toSql());
        $this->assertEquals(['baz'], $builder->getBindings());

        $builder = $this->getSqlServerBuilder();
        $builder->select('*')->from('foo')->where('bar', '=', 'baz')->lock(false);
        $this->assertEquals('select * from [foo] with(rowlock,holdlock) where [bar] = ?', $builder->toSql());
        $this->assertEquals(['baz'], $builder->getBindings());
    }

    public function testSelectWithLockUsesWritePdo()
    {
        $builder = $this->getMySqlBuilderWithProcessor();
        $builder->getConnection()->shouldReceive('select')->once()
            ->with(m::any(), m::any(), false);
        $builder->select('*')->from('foo')->where('bar', '=', 'baz')->lock()->get();
    }

    public function testBindingOrder()
    {
        $expectedSql = 'select * from "users" inner join "othertable" on "bar" = ? where "registered" = ? group by "city" having "population" > ? order by match ("foo") against(?)';
        $expectedBindings = ['foo', 1, 3, 'bar'];

        $builder = $this->getBuilder();
        $builder->select('*')->from('users')->join('othertable', function ($join) { $join->where('bar', '=', 'foo'); })->where('registered', 1)->groupBy('city')->having('population', '>', 3)->orderByRaw('match ("foo") against(?)', ['bar']);
        $this->assertEquals($expectedSql, $builder->toSql());
        $this->assertEquals($expectedBindings, $builder->getBindings());

        // order of statements reversed
        $builder = $this->getBuilder();
        $builder->select('*')->from('users')->orderByRaw('match ("foo") against(?)', ['bar'])->having('population', '>', 3)->groupBy('city')->where('registered', 1)->join('othertable', function ($join) { $join->where('bar', '=', 'foo'); });
        $this->assertEquals($expectedSql, $builder->toSql());
        $this->assertEquals($expectedBindings, $builder->getBindings());
    }

    public function testAddBindingWithArrayMergesBindings()
    {
        $builder = $this->getBuilder();
        $builder->addBinding(['foo', 'bar']);
        $builder->addBinding(['baz']);
        $this->assertEquals(['foo', 'bar', 'baz'], $builder->getBindings());
    }

    public function testAddBindingWithArrayMergesBindingsInCorrectOrder()
    {
        $builder = $this->getBuilder();
        $builder->addBinding(['bar', 'baz'], 'having');
        $builder->addBinding(['foo'], 'where');
        $this->assertEquals(['foo', 'bar', 'baz'], $builder->getBindings());
    }

    public function testMergeBuilders()
    {
        $builder = $this->getBuilder();
        $builder->addBinding(['foo', 'bar']);
        $otherBuilder = $this->getBuilder();
        $otherBuilder->addBinding(['baz']);
        $builder->mergeBindings($otherBuilder);
        $this->assertEquals(['foo', 'bar', 'baz'], $builder->getBindings());
    }

    public function testMergeBuildersBindingOrder()
    {
        $builder = $this->getBuilder();
        $builder->addBinding('foo', 'where');
        $builder->addBinding('baz', 'having');
        $otherBuilder = $this->getBuilder();
        $otherBuilder->addBinding('bar', 'where');
        $builder->mergeBindings($otherBuilder);
        $this->assertEquals(['foo', 'bar', 'baz'], $builder->getBindings());
    }

    public function testSubSelect()
    {
        $expectedSql = 'select "foo", "bar", (select "baz" from "two" where "subkey" = ?) as "sub" from "one" where "key" = ?';
        $expectedBindings = ['subval', 'val'];

        $builder = $this->getPostgresBuilder();
        $builder->from('one')->select(['foo', 'bar'])->where('key', '=', 'val');
        $builder->selectSub(function ($query) { $query->from('two')->select('baz')->where('subkey', '=', 'subval'); }, 'sub');
        $this->assertEquals($expectedSql, $builder->toSql());
        $this->assertEquals($expectedBindings, $builder->getBindings());

        $builder = $this->getPostgresBuilder();
        $builder->from('one')->select(['foo', 'bar'])->where('key', '=', 'val');
        $subBuilder = $this->getPostgresBuilder();
        $subBuilder->from('two')->select('baz')->where('subkey', '=', 'subval');
        $builder->selectSub($subBuilder, 'sub');
        $this->assertEquals($expectedSql, $builder->toSql());
        $this->assertEquals($expectedBindings, $builder->getBindings());
    }

<<<<<<< HEAD
    public function testSqlServerWhereDate()
    {
        $builder = $this->getSqlServerBuilder();
        $builder->select('*')->from('users')->whereDate('created_at', '=', '2015-09-23');
        $this->assertEquals('select * from [users] where cast([created_at] as date) = ?', $builder->toSql());
        $this->assertEquals([0 => '2015-09-23'], $builder->getBindings());
=======
    public function testUppercaseLeadingBooleansAreRemoved()
    {
        $builder = $this->getBuilder();
        $builder->select('*')->from('users')->where('name', '=', 'Taylor', 'AND');
        $this->assertEquals('select * from "users" where "name" = ?', $builder->toSql());
    }

    public function testLowercaseLeadingBooleansAreRemoved()
    {
        $builder = $this->getBuilder();
        $builder->select('*')->from('users')->where('name', '=', 'Taylor', 'and');
        $this->assertEquals('select * from "users" where "name" = ?', $builder->toSql());
    }

    public function testCaseInsensitiveLeadingBooleansAreRemoved()
    {
        $builder = $this->getBuilder();
        $builder->select('*')->from('users')->where('name', '=', 'Taylor', 'And');
        $this->assertEquals('select * from "users" where "name" = ?', $builder->toSql());
>>>>>>> d15bc891
    }

    protected function getBuilder()
    {
        $grammar = new Illuminate\Database\Query\Grammars\Grammar;
        $processor = m::mock('Illuminate\Database\Query\Processors\Processor');

        return new Builder(m::mock('Illuminate\Database\ConnectionInterface'), $grammar, $processor);
    }

    protected function getPostgresBuilder()
    {
        $grammar = new Illuminate\Database\Query\Grammars\PostgresGrammar;
        $processor = m::mock('Illuminate\Database\Query\Processors\Processor');

        return new Builder(m::mock('Illuminate\Database\ConnectionInterface'), $grammar, $processor);
    }

    protected function getMySqlBuilder()
    {
        $grammar = new Illuminate\Database\Query\Grammars\MySqlGrammar;
        $processor = m::mock('Illuminate\Database\Query\Processors\Processor');

        return new Builder(m::mock('Illuminate\Database\ConnectionInterface'), $grammar, $processor);
    }

    protected function getSQLiteBuilder()
    {
        $grammar = new Illuminate\Database\Query\Grammars\SQLiteGrammar;
        $processor = m::mock('Illuminate\Database\Query\Processors\Processor');

        return new Builder(m::mock('Illuminate\Database\ConnectionInterface'), $grammar, $processor);
    }

    protected function getSqlServerBuilder()
    {
        $grammar = new Illuminate\Database\Query\Grammars\SqlServerGrammar;
        $processor = m::mock('Illuminate\Database\Query\Processors\Processor');

        return new Builder(m::mock('Illuminate\Database\ConnectionInterface'), $grammar, $processor);
    }

    protected function getMySqlBuilderWithProcessor()
    {
        $grammar = new Illuminate\Database\Query\Grammars\MySqlGrammar;
        $processor = new Illuminate\Database\Query\Processors\MySqlProcessor;

        return new Builder(m::mock('Illuminate\Database\ConnectionInterface'), $grammar, $processor);
    }
}<|MERGE_RESOLUTION|>--- conflicted
+++ resolved
@@ -1248,14 +1248,14 @@
         $this->assertEquals($expectedBindings, $builder->getBindings());
     }
 
-<<<<<<< HEAD
     public function testSqlServerWhereDate()
     {
         $builder = $this->getSqlServerBuilder();
         $builder->select('*')->from('users')->whereDate('created_at', '=', '2015-09-23');
         $this->assertEquals('select * from [users] where cast([created_at] as date) = ?', $builder->toSql());
         $this->assertEquals([0 => '2015-09-23'], $builder->getBindings());
-=======
+    }
+
     public function testUppercaseLeadingBooleansAreRemoved()
     {
         $builder = $this->getBuilder();
@@ -1275,7 +1275,6 @@
         $builder = $this->getBuilder();
         $builder->select('*')->from('users')->where('name', '=', 'Taylor', 'And');
         $this->assertEquals('select * from "users" where "name" = ?', $builder->toSql());
->>>>>>> d15bc891
     }
 
     protected function getBuilder()
