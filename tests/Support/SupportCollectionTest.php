<?php

use Mockery as m;
use Illuminate\Support\Collection;

class SupportCollectionTest extends PHPUnit_Framework_TestCase {

	public function testFirstReturnsFirstItemInCollection()
	{
		$c = new Collection(array('foo', 'bar'));
		$this->assertEquals('foo', $c->first());
	}

	public function testLastReturnsLastItemInCollection()
	{
		$c = new Collection(array('foo', 'bar'));

		$this->assertEquals('bar', $c->last());
	}


	public function testPopReturnsAndRemovesLastItemInCollection()
	{
		$c = new Collection(array('foo', 'bar'));

		$this->assertEquals('bar', $c->pop());
		$this->assertEquals('foo', $c->first());
	}


	public function testShiftReturnsAndRemovesFirstItemInCollection()
	{
		$c = new Collection(array('foo', 'bar'));

		$this->assertEquals('foo', $c->shift());
		$this->assertEquals('bar', $c->first());
	}


	public function testEmptyCollectionIsEmpty()
	{
		$c = new Collection();

		$this->assertTrue($c->isEmpty());
	}


	public function testToArrayCallsToArrayOnEachItemInCollection()
	{
		$item1 = m::mock('Illuminate\Support\Contracts\ArrayableInterface');
		$item1->shouldReceive('toArray')->once()->andReturn('foo.array');
		$item2 = m::mock('Illuminate\Support\Contracts\ArrayableInterface');
		$item2->shouldReceive('toArray')->once()->andReturn('bar.array');
		$c = new Collection(array($item1, $item2));
		$results = $c->toArray();

		$this->assertEquals(array('foo.array', 'bar.array'), $results);
	}


	public function testToJsonEncodesTheToArrayResult()
	{
		$c = $this->getMock('Illuminate\Support\Collection', array('toArray'));
		$c->expects($this->once())->method('toArray')->will($this->returnValue('foo'));
		$results = $c->toJson();

		$this->assertEquals(json_encode('foo'), $results);
	}


	public function testCastingToStringJsonEncodesTheToArrayResult()
	{
		$c = $this->getMock('Illuminate\Database\Eloquent\Collection', array('toArray'));
		$c->expects($this->once())->method('toArray')->will($this->returnValue('foo'));

		$this->assertEquals(json_encode('foo'), (string) $c);
	}


	public function testOffsetAccess()
	{
		$c = new Collection(array('name' => 'taylor'));
		$this->assertEquals('taylor', $c['name']);
		$c['name'] = 'dayle';
		$this->assertEquals('dayle', $c['name']);
		$this->assertTrue(isset($c['name']));
		unset($c['name']);
		$this->assertFalse(isset($c['name']));
		$c[] = 'jason';
		$this->assertEquals('jason', $c[0]);
	}


	public function testCountable()
	{
		$c = new Collection(array('foo', 'bar'));
		$this->assertEquals(2, count($c));
	}


	public function testIterable()
	{
		$c = new Collection(array('foo'));
		$this->assertInstanceOf('ArrayIterator', $c->getIterator());
		$this->assertEquals(array('foo'), $c->getIterator()->getArrayCopy());
	}


	public function testFilter()
	{
		$c = new Collection(array(array('id' => 1, 'name' => 'Hello'), array('id' => 2, 'name' => 'World')));
		$this->assertEquals(array(1 => array('id' => 2, 'name' => 'World')), $c->filter(function($item)
		{
			return $item['id'] == 2;
		})->all());
	}


	public function testValues()
	{
		$c = new Collection(array(array('id' => 1, 'name' => 'Hello'), array('id' => 2, 'name' => 'World')));
		$this->assertEquals(array(array('id' => 2, 'name' => 'World')), $c->filter(function($item)
		{
			return $item['id'] == 2;
		})->values()->all());
	}


	public function testFlatten()
	{
		$c = new Collection(array(array('#foo', '#bar'), array('#baz')));
		$this->assertEquals(array('#foo', '#bar', '#baz'), $c->flatten()->all());
	}


	public function testMergeArray()
	{
		$c = new Collection(array('name' => 'Hello'));
		$this->assertEquals(array('name' => 'Hello', 'id' => 1), $c->merge(array('id' => 1))->all());
	}


	public function testMergeCollection()
	{
		$c = new Collection(array('name' => 'Hello'));
		$this->assertEquals(array('name' => 'World', 'id' => 1), $c->merge(new Collection(array('name' => 'World', 'id' => 1)))->all());
	}


	public function testCollapse()
	{
		$data = new Collection(array(array($object1 = new StdClass), array($object2 = new StdClass)));
		$this->assertEquals(array($object1, $object2), $data->collapse()->all());
	}


	public function testSort()
	{
		$data = new Collection(array(5, 3, 1, 2, 4));
		$data->sort(function($a, $b)
		{
			if ($a === $b)
			{
		        return 0;
		    }
		    return ($a < $b) ? -1 : 1;
		});

		$this->assertEquals(range(1, 5), array_values($data->all()));
	}


	public function testSortBy()
	{
		$data = new Collection(array('taylor', 'dayle'));
		$data->sortBy(function($x) { return $x; });

		$this->assertEquals(array('dayle', 'taylor'), array_values($data->all()));
	}


	public function testReverse()
	{
		$data = new Collection(array('zaeed', 'alan'));
		$reversed = $data->reverse();

		$this->assertEquals(array('alan', 'zaeed'), array_values($reversed->all()));
	}


	public function testListsWithArrayAndObjectValues()
	{
		$data = new Collection(array((object) array('name' => 'taylor', 'email' => 'foo'), array('name' => 'dayle', 'email' => 'bar')));
		$this->assertEquals(array('taylor' => 'foo', 'dayle' => 'bar'), $data->lists('email', 'name'));
		$this->assertEquals(array('foo', 'bar'), $data->lists('email'));
	}


	public function testImplode()
	{
		$data = new Collection(array(array('name' => 'taylor', 'email' => 'foo'), array('name' => 'dayle', 'email' => 'bar')));
		$this->assertEquals('foobar', $data->implode('email'));
		$this->assertEquals('foo,bar', $data->implode('email', ','));
	}


	public function testTake()
	{
		$data = new Collection(array('taylor', 'dayle', 'shawn'));
		$data = $data->take(2);
		$this->assertEquals(array('taylor', 'dayle'), $data->all());
	}


	public function testTakeLast()
	{
		$data = new Collection(array('taylor', 'dayle', 'shawn'));
		$data = $data->take(-2);
		$this->assertEquals(array('dayle', 'shawn'), $data->all());
	}


	public function testTakeAll()
	{
		$data = new Collection(array('taylor', 'dayle', 'shawn'));
		$data = $data->take();
		$this->assertEquals(array('taylor', 'dayle', 'shawn'), $data->all());
	}


	public function testMakeMethod()
	{
		$collection = Collection::make('foo');
		$this->assertEquals(array('foo'), $collection->all());
	}

<<<<<<< HEAD
	public function testSplice()
	{
		$data = new Collection(array('foo', 'baz'));
		$data->splice(1, 0, 'bar');
		$this->assertEquals(array('foo', 'bar', 'baz'), array_values($data->all()));

		$data = new Collection(array('foo', 'baz'));
		$data->splice(1, 1);
		$this->assertEquals(array('foo'), array_values($data->all()));

		$data = new Collection(array('foo', 'baz'));
		$data->splice(1, 1, 'bar');
		$this->assertEquals(array('foo', 'bar'), array_values($data->all()));
	}

}

=======

	public function testGetListValueWithAccessors()
	{
		$model    = new TestAccessorEloquentTestStub(array('some' => 'foo'));
		$modelTwo = new TestAccessorEloquentTestStub(array('some' => 'bar'));
		$data     = new Collection(array($model, $modelTwo));

		$this->assertEquals(array('foo', 'bar'), $data->lists('some'));
	}

}

class TestAccessorEloquentTestStub
{
	protected $attributes = array();

	public function __construct($attributes)
	{
		$this->attributes = $attributes;
	}

	public function __get($attribute)
	{
		$accessor = 'get' .lcfirst($attribute). 'Attribute';
		if (method_exists($this, $accessor)) {
			return $this->$accessor();
		}

		return $this->$attribute;
	}

	public function getSomeAttribute()
	{
		return $this->attributes['some'];
	}
}
>>>>>>> 12ab7e85
<|MERGE_RESOLUTION|>--- conflicted
+++ resolved
@@ -1,292 +1,286 @@
-<?php
-
-use Mockery as m;
-use Illuminate\Support\Collection;
-
-class SupportCollectionTest extends PHPUnit_Framework_TestCase {
-
-	public function testFirstReturnsFirstItemInCollection()
-	{
-		$c = new Collection(array('foo', 'bar'));
-		$this->assertEquals('foo', $c->first());
-	}
-
-	public function testLastReturnsLastItemInCollection()
-	{
-		$c = new Collection(array('foo', 'bar'));
-
-		$this->assertEquals('bar', $c->last());
-	}
-
-
-	public function testPopReturnsAndRemovesLastItemInCollection()
-	{
-		$c = new Collection(array('foo', 'bar'));
-
-		$this->assertEquals('bar', $c->pop());
-		$this->assertEquals('foo', $c->first());
-	}
-
-
-	public function testShiftReturnsAndRemovesFirstItemInCollection()
-	{
-		$c = new Collection(array('foo', 'bar'));
-
-		$this->assertEquals('foo', $c->shift());
-		$this->assertEquals('bar', $c->first());
-	}
-
-
-	public function testEmptyCollectionIsEmpty()
-	{
-		$c = new Collection();
-
-		$this->assertTrue($c->isEmpty());
-	}
-
-
-	public function testToArrayCallsToArrayOnEachItemInCollection()
-	{
-		$item1 = m::mock('Illuminate\Support\Contracts\ArrayableInterface');
-		$item1->shouldReceive('toArray')->once()->andReturn('foo.array');
-		$item2 = m::mock('Illuminate\Support\Contracts\ArrayableInterface');
-		$item2->shouldReceive('toArray')->once()->andReturn('bar.array');
-		$c = new Collection(array($item1, $item2));
-		$results = $c->toArray();
-
-		$this->assertEquals(array('foo.array', 'bar.array'), $results);
-	}
-
-
-	public function testToJsonEncodesTheToArrayResult()
-	{
-		$c = $this->getMock('Illuminate\Support\Collection', array('toArray'));
-		$c->expects($this->once())->method('toArray')->will($this->returnValue('foo'));
-		$results = $c->toJson();
-
-		$this->assertEquals(json_encode('foo'), $results);
-	}
-
-
-	public function testCastingToStringJsonEncodesTheToArrayResult()
-	{
-		$c = $this->getMock('Illuminate\Database\Eloquent\Collection', array('toArray'));
-		$c->expects($this->once())->method('toArray')->will($this->returnValue('foo'));
-
-		$this->assertEquals(json_encode('foo'), (string) $c);
-	}
-
-
-	public function testOffsetAccess()
-	{
-		$c = new Collection(array('name' => 'taylor'));
-		$this->assertEquals('taylor', $c['name']);
-		$c['name'] = 'dayle';
-		$this->assertEquals('dayle', $c['name']);
-		$this->assertTrue(isset($c['name']));
-		unset($c['name']);
-		$this->assertFalse(isset($c['name']));
-		$c[] = 'jason';
-		$this->assertEquals('jason', $c[0]);
-	}
-
-
-	public function testCountable()
-	{
-		$c = new Collection(array('foo', 'bar'));
-		$this->assertEquals(2, count($c));
-	}
-
-
-	public function testIterable()
-	{
-		$c = new Collection(array('foo'));
-		$this->assertInstanceOf('ArrayIterator', $c->getIterator());
-		$this->assertEquals(array('foo'), $c->getIterator()->getArrayCopy());
-	}
-
-
-	public function testFilter()
-	{
-		$c = new Collection(array(array('id' => 1, 'name' => 'Hello'), array('id' => 2, 'name' => 'World')));
-		$this->assertEquals(array(1 => array('id' => 2, 'name' => 'World')), $c->filter(function($item)
-		{
-			return $item['id'] == 2;
-		})->all());
-	}
-
-
-	public function testValues()
-	{
-		$c = new Collection(array(array('id' => 1, 'name' => 'Hello'), array('id' => 2, 'name' => 'World')));
-		$this->assertEquals(array(array('id' => 2, 'name' => 'World')), $c->filter(function($item)
-		{
-			return $item['id'] == 2;
-		})->values()->all());
-	}
-
-
-	public function testFlatten()
-	{
-		$c = new Collection(array(array('#foo', '#bar'), array('#baz')));
-		$this->assertEquals(array('#foo', '#bar', '#baz'), $c->flatten()->all());
-	}
-
-
-	public function testMergeArray()
-	{
-		$c = new Collection(array('name' => 'Hello'));
-		$this->assertEquals(array('name' => 'Hello', 'id' => 1), $c->merge(array('id' => 1))->all());
-	}
-
-
-	public function testMergeCollection()
-	{
-		$c = new Collection(array('name' => 'Hello'));
-		$this->assertEquals(array('name' => 'World', 'id' => 1), $c->merge(new Collection(array('name' => 'World', 'id' => 1)))->all());
-	}
-
-
-	public function testCollapse()
-	{
-		$data = new Collection(array(array($object1 = new StdClass), array($object2 = new StdClass)));
-		$this->assertEquals(array($object1, $object2), $data->collapse()->all());
-	}
-
-
-	public function testSort()
-	{
-		$data = new Collection(array(5, 3, 1, 2, 4));
-		$data->sort(function($a, $b)
-		{
-			if ($a === $b)
-			{
-		        return 0;
-		    }
-		    return ($a < $b) ? -1 : 1;
-		});
-
-		$this->assertEquals(range(1, 5), array_values($data->all()));
-	}
-
-
-	public function testSortBy()
-	{
-		$data = new Collection(array('taylor', 'dayle'));
-		$data->sortBy(function($x) { return $x; });
-
-		$this->assertEquals(array('dayle', 'taylor'), array_values($data->all()));
-	}
-
-
-	public function testReverse()
-	{
-		$data = new Collection(array('zaeed', 'alan'));
-		$reversed = $data->reverse();
-
-		$this->assertEquals(array('alan', 'zaeed'), array_values($reversed->all()));
-	}
-
-
-	public function testListsWithArrayAndObjectValues()
-	{
-		$data = new Collection(array((object) array('name' => 'taylor', 'email' => 'foo'), array('name' => 'dayle', 'email' => 'bar')));
-		$this->assertEquals(array('taylor' => 'foo', 'dayle' => 'bar'), $data->lists('email', 'name'));
-		$this->assertEquals(array('foo', 'bar'), $data->lists('email'));
-	}
-
-
-	public function testImplode()
-	{
-		$data = new Collection(array(array('name' => 'taylor', 'email' => 'foo'), array('name' => 'dayle', 'email' => 'bar')));
-		$this->assertEquals('foobar', $data->implode('email'));
-		$this->assertEquals('foo,bar', $data->implode('email', ','));
-	}
-
-
-	public function testTake()
-	{
-		$data = new Collection(array('taylor', 'dayle', 'shawn'));
-		$data = $data->take(2);
-		$this->assertEquals(array('taylor', 'dayle'), $data->all());
-	}
-
-
-	public function testTakeLast()
-	{
-		$data = new Collection(array('taylor', 'dayle', 'shawn'));
-		$data = $data->take(-2);
-		$this->assertEquals(array('dayle', 'shawn'), $data->all());
-	}
-
-
-	public function testTakeAll()
-	{
-		$data = new Collection(array('taylor', 'dayle', 'shawn'));
-		$data = $data->take();
-		$this->assertEquals(array('taylor', 'dayle', 'shawn'), $data->all());
-	}
-
-
-	public function testMakeMethod()
-	{
-		$collection = Collection::make('foo');
-		$this->assertEquals(array('foo'), $collection->all());
-	}
-
-<<<<<<< HEAD
-	public function testSplice()
-	{
-		$data = new Collection(array('foo', 'baz'));
-		$data->splice(1, 0, 'bar');
-		$this->assertEquals(array('foo', 'bar', 'baz'), array_values($data->all()));
-
-		$data = new Collection(array('foo', 'baz'));
-		$data->splice(1, 1);
-		$this->assertEquals(array('foo'), array_values($data->all()));
-
-		$data = new Collection(array('foo', 'baz'));
-		$data->splice(1, 1, 'bar');
-		$this->assertEquals(array('foo', 'bar'), array_values($data->all()));
-	}
-
-}
-
-=======
-
-	public function testGetListValueWithAccessors()
-	{
-		$model    = new TestAccessorEloquentTestStub(array('some' => 'foo'));
-		$modelTwo = new TestAccessorEloquentTestStub(array('some' => 'bar'));
-		$data     = new Collection(array($model, $modelTwo));
-
-		$this->assertEquals(array('foo', 'bar'), $data->lists('some'));
-	}
-
-}
-
-class TestAccessorEloquentTestStub
-{
-	protected $attributes = array();
-
-	public function __construct($attributes)
-	{
-		$this->attributes = $attributes;
-	}
-
-	public function __get($attribute)
-	{
-		$accessor = 'get' .lcfirst($attribute). 'Attribute';
-		if (method_exists($this, $accessor)) {
-			return $this->$accessor();
-		}
-
-		return $this->$attribute;
-	}
-
-	public function getSomeAttribute()
-	{
-		return $this->attributes['some'];
-	}
-}
->>>>>>> 12ab7e85
+<?php
+
+use Mockery as m;
+use Illuminate\Support\Collection;
+
+class SupportCollectionTest extends PHPUnit_Framework_TestCase {
+
+	public function testFirstReturnsFirstItemInCollection()
+	{
+		$c = new Collection(array('foo', 'bar'));
+		$this->assertEquals('foo', $c->first());
+	}
+
+	public function testLastReturnsLastItemInCollection()
+	{
+		$c = new Collection(array('foo', 'bar'));
+
+		$this->assertEquals('bar', $c->last());
+	}
+
+
+	public function testPopReturnsAndRemovesLastItemInCollection()
+	{
+		$c = new Collection(array('foo', 'bar'));
+
+		$this->assertEquals('bar', $c->pop());
+		$this->assertEquals('foo', $c->first());
+	}
+
+
+	public function testShiftReturnsAndRemovesFirstItemInCollection()
+	{
+		$c = new Collection(array('foo', 'bar'));
+
+		$this->assertEquals('foo', $c->shift());
+		$this->assertEquals('bar', $c->first());
+	}
+
+
+	public function testEmptyCollectionIsEmpty()
+	{
+		$c = new Collection();
+
+		$this->assertTrue($c->isEmpty());
+	}
+
+
+	public function testToArrayCallsToArrayOnEachItemInCollection()
+	{
+		$item1 = m::mock('Illuminate\Support\Contracts\ArrayableInterface');
+		$item1->shouldReceive('toArray')->once()->andReturn('foo.array');
+		$item2 = m::mock('Illuminate\Support\Contracts\ArrayableInterface');
+		$item2->shouldReceive('toArray')->once()->andReturn('bar.array');
+		$c = new Collection(array($item1, $item2));
+		$results = $c->toArray();
+
+		$this->assertEquals(array('foo.array', 'bar.array'), $results);
+	}
+
+
+	public function testToJsonEncodesTheToArrayResult()
+	{
+		$c = $this->getMock('Illuminate\Support\Collection', array('toArray'));
+		$c->expects($this->once())->method('toArray')->will($this->returnValue('foo'));
+		$results = $c->toJson();
+
+		$this->assertEquals(json_encode('foo'), $results);
+	}
+
+
+	public function testCastingToStringJsonEncodesTheToArrayResult()
+	{
+		$c = $this->getMock('Illuminate\Database\Eloquent\Collection', array('toArray'));
+		$c->expects($this->once())->method('toArray')->will($this->returnValue('foo'));
+
+		$this->assertEquals(json_encode('foo'), (string) $c);
+	}
+
+
+	public function testOffsetAccess()
+	{
+		$c = new Collection(array('name' => 'taylor'));
+		$this->assertEquals('taylor', $c['name']);
+		$c['name'] = 'dayle';
+		$this->assertEquals('dayle', $c['name']);
+		$this->assertTrue(isset($c['name']));
+		unset($c['name']);
+		$this->assertFalse(isset($c['name']));
+		$c[] = 'jason';
+		$this->assertEquals('jason', $c[0]);
+	}
+
+
+	public function testCountable()
+	{
+		$c = new Collection(array('foo', 'bar'));
+		$this->assertEquals(2, count($c));
+	}
+
+
+	public function testIterable()
+	{
+		$c = new Collection(array('foo'));
+		$this->assertInstanceOf('ArrayIterator', $c->getIterator());
+		$this->assertEquals(array('foo'), $c->getIterator()->getArrayCopy());
+	}
+
+
+	public function testFilter()
+	{
+		$c = new Collection(array(array('id' => 1, 'name' => 'Hello'), array('id' => 2, 'name' => 'World')));
+		$this->assertEquals(array(1 => array('id' => 2, 'name' => 'World')), $c->filter(function($item)
+		{
+			return $item['id'] == 2;
+		})->all());
+	}
+
+
+	public function testValues()
+	{
+		$c = new Collection(array(array('id' => 1, 'name' => 'Hello'), array('id' => 2, 'name' => 'World')));
+		$this->assertEquals(array(array('id' => 2, 'name' => 'World')), $c->filter(function($item)
+		{
+			return $item['id'] == 2;
+		})->values()->all());
+	}
+
+
+	public function testFlatten()
+	{
+		$c = new Collection(array(array('#foo', '#bar'), array('#baz')));
+		$this->assertEquals(array('#foo', '#bar', '#baz'), $c->flatten()->all());
+	}
+
+
+	public function testMergeArray()
+	{
+		$c = new Collection(array('name' => 'Hello'));
+		$this->assertEquals(array('name' => 'Hello', 'id' => 1), $c->merge(array('id' => 1))->all());
+	}
+
+
+	public function testMergeCollection()
+	{
+		$c = new Collection(array('name' => 'Hello'));
+		$this->assertEquals(array('name' => 'World', 'id' => 1), $c->merge(new Collection(array('name' => 'World', 'id' => 1)))->all());
+	}
+
+
+	public function testCollapse()
+	{
+		$data = new Collection(array(array($object1 = new StdClass), array($object2 = new StdClass)));
+		$this->assertEquals(array($object1, $object2), $data->collapse()->all());
+	}
+
+
+	public function testSort()
+	{
+		$data = new Collection(array(5, 3, 1, 2, 4));
+		$data->sort(function($a, $b)
+		{
+			if ($a === $b)
+			{
+		        return 0;
+		    }
+		    return ($a < $b) ? -1 : 1;
+		});
+
+		$this->assertEquals(range(1, 5), array_values($data->all()));
+	}
+
+
+	public function testSortBy()
+	{
+		$data = new Collection(array('taylor', 'dayle'));
+		$data->sortBy(function($x) { return $x; });
+
+		$this->assertEquals(array('dayle', 'taylor'), array_values($data->all()));
+	}
+
+
+	public function testReverse()
+	{
+		$data = new Collection(array('zaeed', 'alan'));
+		$reversed = $data->reverse();
+
+		$this->assertEquals(array('alan', 'zaeed'), array_values($reversed->all()));
+	}
+
+
+	public function testListsWithArrayAndObjectValues()
+	{
+		$data = new Collection(array((object) array('name' => 'taylor', 'email' => 'foo'), array('name' => 'dayle', 'email' => 'bar')));
+		$this->assertEquals(array('taylor' => 'foo', 'dayle' => 'bar'), $data->lists('email', 'name'));
+		$this->assertEquals(array('foo', 'bar'), $data->lists('email'));
+	}
+
+
+	public function testImplode()
+	{
+		$data = new Collection(array(array('name' => 'taylor', 'email' => 'foo'), array('name' => 'dayle', 'email' => 'bar')));
+		$this->assertEquals('foobar', $data->implode('email'));
+		$this->assertEquals('foo,bar', $data->implode('email', ','));
+	}
+
+
+	public function testTake()
+	{
+		$data = new Collection(array('taylor', 'dayle', 'shawn'));
+		$data = $data->take(2);
+		$this->assertEquals(array('taylor', 'dayle'), $data->all());
+	}
+
+
+	public function testTakeLast()
+	{
+		$data = new Collection(array('taylor', 'dayle', 'shawn'));
+		$data = $data->take(-2);
+		$this->assertEquals(array('dayle', 'shawn'), $data->all());
+	}
+
+
+	public function testTakeAll()
+	{
+		$data = new Collection(array('taylor', 'dayle', 'shawn'));
+		$data = $data->take();
+		$this->assertEquals(array('taylor', 'dayle', 'shawn'), $data->all());
+	}
+
+
+	public function testMakeMethod()
+	{
+		$collection = Collection::make('foo');
+		$this->assertEquals(array('foo'), $collection->all());
+	}
+
+	public function testSplice()
+	{
+		$data = new Collection(array('foo', 'baz'));
+		$data->splice(1, 0, 'bar');
+		$this->assertEquals(array('foo', 'bar', 'baz'), array_values($data->all()));
+
+		$data = new Collection(array('foo', 'baz'));
+		$data->splice(1, 1);
+		$this->assertEquals(array('foo'), array_values($data->all()));
+
+		$data = new Collection(array('foo', 'baz'));
+		$data->splice(1, 1, 'bar');
+		$this->assertEquals(array('foo', 'bar'), array_values($data->all()));
+	}
+
+	public function testGetListValueWithAccessors()
+	{
+		$model    = new TestAccessorEloquentTestStub(array('some' => 'foo'));
+		$modelTwo = new TestAccessorEloquentTestStub(array('some' => 'bar'));
+		$data     = new Collection(array($model, $modelTwo));
+
+		$this->assertEquals(array('foo', 'bar'), $data->lists('some'));
+	}
+
+}
+
+class TestAccessorEloquentTestStub
+{
+	protected $attributes = array();
+
+	public function __construct($attributes)
+	{
+		$this->attributes = $attributes;
+	}
+
+	public function __get($attribute)
+	{
+		$accessor = 'get' .lcfirst($attribute). 'Attribute';
+		if (method_exists($this, $accessor)) {
+			return $this->$accessor();
+		}
+
+		return $this->$attribute;
+	}
+
+	public function getSomeAttribute()
+	{
+		return $this->attributes['some'];
+	}
+}