<?php

namespace Illuminate\Tests\View\Blade;

class BladeLangTest extends AbstractBladeTestCase
{
<<<<<<< HEAD
    public function testStatementThatContainsNonConsecutiveParanthesisAreCompiled()
=======
    public function tearDown()
    {
        m::close();
    }

    public function testStatementThatContainsNonConsecutiveParenthesisAreCompiled()
>>>>>>> c3d9de80
    {
        $string = "Foo @lang(function_call('foo(blah)')) bar";
        $expected = "Foo <?php echo app('translator')->getFromJson(function_call('foo(blah)')); ?> bar";
        $this->assertEquals($expected, $this->compiler->compileString($string));
    }

    public function testLanguageAndChoicesAreCompiled()
    {
        $this->assertEquals('<?php echo app(\'translator\')->getFromJson(\'foo\'); ?>', $this->compiler->compileString("@lang('foo')"));
        $this->assertEquals('<?php echo app(\'translator\')->choice(\'foo\', 1); ?>', $this->compiler->compileString("@choice('foo', 1)"));
    }
}<|MERGE_RESOLUTION|>--- conflicted
+++ resolved
@@ -4,16 +4,7 @@
 
 class BladeLangTest extends AbstractBladeTestCase
 {
-<<<<<<< HEAD
-    public function testStatementThatContainsNonConsecutiveParanthesisAreCompiled()
-=======
-    public function tearDown()
-    {
-        m::close();
-    }
-
     public function testStatementThatContainsNonConsecutiveParenthesisAreCompiled()
->>>>>>> c3d9de80
     {
         $string = "Foo @lang(function_call('foo(blah)')) bar";
         $expected = "Foo <?php echo app('translator')->getFromJson(function_call('foo(blah)')); ?> bar";
