--- conflicted
+++ resolved
@@ -1,4 +1,3 @@
-<<<<<<< HEAD
 <?php namespace Illuminate\Routing;
 
 use Closure;
@@ -1307,1645 +1306,4 @@
 		return $this->dispatch(Request::createFromBase($request));
 	}
 
-=======
-<?php namespace Illuminate\Routing;
-
-use Closure;
-use Illuminate\Http\Response;
-use Illuminate\Container\Container;
-use Symfony\Component\HttpFoundation\Request;
-use Symfony\Component\Routing\RequestContext;
-use Illuminate\Routing\Controllers\Inspector;
-use Symfony\Component\Routing\RouteCollection;
-use Symfony\Component\Routing\Matcher\UrlMatcher;
-use Symfony\Component\Routing\Exception\ExceptionInterface;
-use Symfony\Component\HttpFoundation\Response as SymfonyResponse;
-use Symfony\Component\HttpKernel\Exception\NotFoundHttpException;
-use Symfony\Component\Routing\Exception\ResourceNotFoundException;
-use Symfony\Component\Routing\Exception\MethodNotAllowedException;
-use Symfony\Component\HttpKernel\Exception\MethodNotAllowedHttpException;
-
-class Router {
-
-	/**
-	 * The route collection instance.
-	 *
-	 * @var Symfony\Component\Routing\RouteCollection
-	 */
-	protected $routes;
-
-	/**
-	 * The route filters.
-	 *
-	 * @var array
-	 */
-	protected $filters = array();
-
-	/**
-	 * The pattern to filter bindings.
-	 *
-	 * @var array
-	 */
-	protected $patternFilters = array();
-
-	/**
-	 * The global filters for the router.
-	 *
-	 * @var array
-	 */
-	protected $globalFilters = array();
-
-	/**
-	 * The stack of grouped attributes.
-	 *
-	 * @var array
-	 */
-	protected $groupStack = array();
-
-	/**
-	 * The inversion of control container instance.
-	 *
-	 * @var \Illuminate\Container\Container
-	 */
-	protected $container;
-
-	/**
-	 * The controller inspector instance.
-	 *
-	 * @var \Illuminate\Routing\Controllers\Inspector
-	 */
-	protected $inspector;
-
-	/**
-	 * The global parameter patterns.
-	 *
-	 * @var array
-	 */
-	protected $patterns = array();
-
-	/**
-	 * The registered route binders.
-	 *
-	 * @var array
-	 */
-	protected $binders = array();
-
-	/**
-	 * The current request being dispatched.
-	 *
-	 * @var Symfony\Component\HttpFoundation\Request
-	 */
-	protected $currentRequest;
-
-	/**
-	 * The current route being executed.
-	 *
-	 * @var \Illuminate\Routing\Route
-	 */
-	protected $currentRoute;
-
-	/**
-	 * Indicates if filters should be run.
-	 *
-	 * @var bool
-	 */
-	protected $runFilters = true;
-
-	/**
-	 * The default actions for a resourceful controller.
-	 *
-	 * @var array
-	 */
-	protected $resourceDefaults = array('index', 'create', 'store', 'show', 'edit', 'update', 'destroy');
-
-	/**
-	 * Create a new router instance.
-	 *
-	 * @param  \Illuminate\Container\Container  $container
-	 * @return void
-	 */
-	public function __construct(Container $container = null)
-	{
-		$this->container = $container;
-
-		$this->routes = new RouteCollection;
-
-		$this->bind('_missing', function($v) { return explode('/', $v); });
-	}
-
-	/**
-	 * Add a new route to the collection.
-	 *
-	 * @param  string  $pattern
-	 * @param  mixed   $action
-	 * @return \Illuminate\Routing\Route
-	 */
-	public function get($pattern, $action)
-	{
-		return $this->createRoute('get', $pattern, $action);
-	}
-
-	/**
-	 * Add a new route to the collection.
-	 *
-	 * @param  string  $pattern
-	 * @param  mixed   $action
-	 * @return \Illuminate\Routing\Route
-	 */
-	public function post($pattern, $action)
-	{
-		return $this->createRoute('post', $pattern, $action);
-	}
-
-	/**
-	 * Add a new route to the collection.
-	 *
-	 * @param  string  $pattern
-	 * @param  mixed   $action
-	 * @return \Illuminate\Routing\Route
-	 */
-	public function put($pattern, $action)
-	{
-		return $this->createRoute('put', $pattern, $action);
-	}
-
-	/**
-	 * Add a new route to the collection.
-	 *
-	 * @param  string  $pattern
-	 * @param  mixed   $action
-	 * @return \Illuminate\Routing\Route
-	 */
-	public function patch($pattern, $action)
-	{
-		return $this->createRoute('patch', $pattern, $action);
-	}
-
-	/**
-	 * Add a new route to the collection.
-	 *
-	 * @param  string  $pattern
-	 * @param  mixed   $action
-	 * @return \Illuminate\Routing\Route
-	 */
-	public function delete($pattern, $action)
-	{
-		return $this->createRoute('delete', $pattern, $action);
-	}
-
-	/**
-	 * Add a new route to the collection.
-	 *
-	 * @param  string  $pattern
-	 * @param  mixed   $action
-	 * @return \Illuminate\Routing\Route
-	 */
-	public function options($pattern, $action)
-	{
-		return $this->createRoute('options', $pattern, $action);
-	}
-
-	/**
-	 * Add a new route to the collection.
-	 *
-	 * @param  string  $method
-	 * @param  string  $pattern
-	 * @param  mixed   $action
-	 * @return \Illuminate\Routing\Route
-	 */
-	public function match($method, $pattern, $action)
-	{
-		return $this->createRoute($method, $pattern, $action);
-	}
-
-	/**
-	 * Add a new route to the collection.
-	 *
-	 * @param  string  $pattern
-	 * @param  mixed   $action
-	 * @return \Illuminate\Routing\Route
-	 */
-	public function any($pattern, $action)
-	{
-		return $this->createRoute('get|post|put|patch|delete', $pattern, $action);
-	}
-
-	/**
-	 * Register an array of controllers with wildcard routing.
-	 *
-	 * @param  array  $controllers
-	 * @return void
-	 */
-	public function controllers(array $controllers)
-	{
-		foreach ($controllers as $uri => $name)
-		{
-			$this->controller($uri, $name);
-		}
-	}
-
-	/**
-	 * Route a controller to a URI with wildcard routing.
-	 *
-	 * @param  string  $uri
-	 * @param  string  $controller
-	 * @param  array   $names
-	 * @return \Illuminate\Routing\Route
-	 */
-	public function controller($uri, $controller, $names = array())
-	{
-		$routable = $this->getInspector()->getRoutable($controller, $uri);
-
-		// When a controller is routed using this method, we use Reflection to parse
-		// out all of the routable methods for the controller, then register each
-		// route explicitly for the developers, so reverse routing is possible.
-		foreach ($routable as $method => $routes)
-		{
-			foreach ($routes as $route)
-			{
-				$this->registerInspected($route, $controller, $method, $names);
-			}
-		}
-
-		$this->addFallthroughRoute($controller, $uri);
-	}
-
-	/**
-	 * Register an inspected controller route.
-	 *
-	 * @param  array   $route
-	 * @param  string  $controller
-	 * @param  string  $method
-	 * @param  array   $names
-	 * @return void
-	 */
-	protected function registerInspected($route, $controller, $method, &$names)
-	{
-		$action = array('uses' => $controller.'@'.$method);
-
-		// If a given controller method has been named, we will assign the name to the
-		// controller action array, which provides for a short-cut to method naming
-		// so you don't have to define an individual route for these controllers.
-		$action['as'] = array_pull($names, $method);
-
-		$this->{$route['verb']}($route['uri'], $action);
-	}
-
-	/**
-	 * Add a fallthrough route for a controller.
-	 *
-	 * @param  string  $controller
-	 * @param  string  $uri
-	 * @return void
-	 */
-	protected function addFallthroughRoute($controller, $uri)
-	{
-		$missing = $this->any($uri.'/{_missing}', $controller.'@missingMethod');
-
-		$missing->where('_missing', '(.*)');
-	}
-
-	/**
-	 * Route a resource to a controller.
-	 *
-	 * @param  string  $resource
-	 * @param  string  $controller
-	 * @param  array   $options
-	 * @return void
-	 */
-	public function resource($resource, $controller, array $options = array())
-	{
-		// If the resource name contains a slash, we will assume the developer wishes to
-		// register these resource routes with a prefix so we will set that up out of
-		// the box so they don't have to mess with it. Otherwise, we will continue.
-		if (str_contains($resource, '/'))
-		{
-			$this->prefixedResource($resource, $controller, $options);
-
-			return;
-		}
-
-		// We need to extract the base resource from the resource name. Nested resources
-		// are supported in the framework, but we need to know what name to use for a
-		// place-holder on the route wildcards, which should be the base resources.
-		$base = $this->getBaseResource($resource);
-
-		$defaults = $this->resourceDefaults;
-
-		foreach ($this->getResourceMethods($defaults, $options) as $method)
-		{
-			$this->{'addResource'.ucfirst($method)}($resource, $base, $controller);
-		}
-	}
-
-	/**
-	 * Build a set of prefixed resource routes.
-	 *
-	 * @param  string  $resource
-	 * @param  string  $controller
-	 * @param  array   $options
-	 * @return void
-	 */
-	protected function prefixedResource($resource, $controller, array $options)
-	{
-		list($resource, $prefix) = $this->extractResourcePrefix($resource);
-
-		$me = $this;
-
-		return $this->group(array('prefix' => $prefix), function() use ($me, $resource, $controller, $options)
-		{
-			$me->resource($resource, $controller, $options);
-		});
-	}
-
-	/**
-	 * Extract the resource and prefix from a resource name.
-	 *
-	 * @param  string  $resource
-	 * @return array
-	 */
-	protected function extractResourcePrefix($resource)
-	{
-		$segments = explode('/', $resource);
-
-		return array($segments[count($segments) - 1], implode('/', array_slice($segments, 0, -1)));
-	}
-
-	/**
-	 * Get the applicable resource methods.
-	 *
-	 * @param  array  $defaults
-	 * @param  array  $options
-	 * @return array
-	 */
-	protected function getResourceMethods($defaults, $options)
-	{
-		if (isset($options['only']))
-		{
-			return array_intersect($defaults, $options['only']);
-		}
-		elseif (isset($options['except']))
-		{
-			return array_diff($defaults, $options['except']);
-		}
-
-		return $defaults;
-	}
-
-	/**
-	 * Add the index method for a resourceful route.
-	 *
-	 * @param  string  $name
-	 * @param  string  $base
-	 * @param  string  $controller
-	 * @return void
-	 */
-	protected function addResourceIndex($name, $base, $controller)
-	{
-		$action = $this->getResourceAction($name, $controller, 'index');
-
-		return $this->get($this->getResourceUri($name), $action);
-	}
-
-	/**
-	 * Add the create method for a resourceful route.
-	 *
-	 * @param  string  $name
-	 * @param  string  $base
-	 * @param  string  $controller
-	 * @return void
-	 */
-	protected function addResourceCreate($name, $base, $controller)
-	{
-		$action = $this->getResourceAction($name, $controller, 'create');
-
-		return $this->get($this->getResourceUri($name).'/create', $action);
-	}
-
-	/**
-	 * Add the store method for a resourceful route.
-	 *
-	 * @param  string  $name
-	 * @param  string  $base
-	 * @param  string  $controller
-	 * @return void
-	 */
-	protected function addResourceStore($name, $base, $controller)
-	{
-		$action = $this->getResourceAction($name, $controller, 'store');
-
-		return $this->post($this->getResourceUri($name), $action);
-	}
-
-	/**
-	 * Add the show method for a resourceful route.
-	 *
-	 * @param  string  $name
-	 * @param  string  $base
-	 * @param  string  $controller
-	 * @return void
-	 */
-	protected function addResourceShow($name, $base, $controller)
-	{
-		$uri = $this->getResourceUri($name).'/{'.$base.'}';
-
-		return $this->get($uri, $this->getResourceAction($name, $controller, 'show'));
-	}
-
-	/**
-	 * Add the edit method for a resourceful route.
-	 *
-	 * @param  string  $name
-	 * @param  string  $base
-	 * @param  string  $controller
-	 * @return void
-	 */
-	protected function addResourceEdit($name, $base, $controller)
-	{
-		$uri = $this->getResourceUri($name).'/{'.$base.'}/edit';
-
-		return $this->get($uri, $this->getResourceAction($name, $controller, 'edit'));
-	}
-
-	/**
-	 * Add the update method for a resourceful route.
-	 *
-	 * @param  string  $name
-	 * @param  string  $base
-	 * @param  string  $controller
-	 * @return void
-	 */
-	protected function addResourceUpdate($name, $base, $controller)
-	{
-		$this->addPutResourceUpdate($name, $base, $controller);
-
-		return $this->addPatchResourceUpdate($name, $base, $controller);
-	}
-
-	/**
-	 * Add the update method for a resourceful route.
-	 *
-	 * @param  string  $name
-	 * @param  string  $base
-	 * @param  string  $controller
-	 * @return void
-	 */
-	protected function addPutResourceUpdate($name, $base, $controller)
-	{
-		$uri = $this->getResourceUri($name).'/{'.$base.'}';
-
-		return $this->put($uri, $this->getResourceAction($name, $controller, 'update'));
-	}
-
-	/**
-	 * Add the update method for a resourceful route.
-	 *
-	 * @param  string  $name
-	 * @param  string  $base
-	 * @param  string  $controller
-	 * @return void
-	 */
-	protected function addPatchResourceUpdate($name, $base, $controller)
-	{
-		$uri = $this->getResourceUri($name).'/{'.$base.'}';
-
-		$this->patch($uri, $controller.'@update');
-	}
-
-	/**
-	 * Add the destroy method for a resourceful route.
-	 *
-	 * @param  string  $name
-	 * @param  string  $base
-	 * @param  string  $controller
-	 * @return void
-	 */
-	protected function addResourceDestroy($name, $base, $controller)
-	{
-		$uri = $this->getResourceUri($name).'/{'.$base.'}';
-
-		return $this->delete($uri, $this->getResourceAction($name, $controller, 'destroy'));
-	}
-
-	/**
-	 * Get the base resource URI for a given resource.
-	 *
-	 * @param  string  $resource
-	 * @return string
-	 */
-	public function getResourceUri($resource)
-	{
-		// To create the nested resource URI, we will simply explode the segments and
-		// create a base URI for each of them, then join all of them back together
-		// with slashes. This should create the properly nested resource routes.
-		if ( ! str_contains($resource, '.')) return $resource;
-
-		$segments = explode('.', $resource);
-
-		$nested = $this->getNestedResourceUri($segments);
-
-		// Once we have built the base URI, we'll remove the wildcard holder for this
-		// base resource name so that the individual route adders can suffix these
-		// paths however they need to, as some do not have any wildcards at all.
-		$last = $this->getResourceWildcard(last($segments));
-
-		return str_replace('/{'.$last.'}', '', $nested);
-	}
-
-	/**
-	 * Get the URI for a nested resource segment array.
-	 *
-	 * @param  array   $segments
-	 * @return string
-	 */
-	protected function getNestedResourceUri(array $segments)
-	{
-		$me = $this;
-
-		// We will spin through the segments and create a place-holder for each of the
-		// resource segments, as well as the resource itself. Then we should get an
-		// entire string for the resource URI that contains all nested resources.
-		return implode('/', array_map(function($s) use ($me)
-		{
-			return $s.'/{'.$me->getResourceWildcard($s).'}';
-
-		}, $segments));
-	}
-
-	/**
-	 * Get the action array for a resource route.
-	 *
-	 * @param  string  $resource
-	 * @param  string  $controller
-	 * @param  string  $method
-	 * @return array
-	 */
-	protected function getResourceAction($resource, $controller, $method)
-	{
-		$name = $resource.'.'.$method;
-
-		// If we have a group stack, we will append the full prefix onto the resource
-		// route name so that we don't override other route with the same name but
-		// a different prefix. We'll then return out the complete action arrays.
-		$name = $this->getResourceName($resource, $method);
-
-		return array('as' => $name, 'uses' => $controller.'@'.$method);
-	}
-
-	/**
-	 * Get the name for a given resource.
-	 *
-	 * @param  string  $resource
-	 * @param  string  $name
-	 * @return string
-	 */
-	protected function getResourceName($resource, $method)
-	{
-		if (count($this->groupStack) == 0) return $resource.'.'.$method;
-
-		return $this->getResourcePrefix($resource, $method);
-	}
-
-	/**
-	 * Get the resource prefix for a resource route.
-	 *
-	 * @param  string  $resource
-	 * @param  string  $method
-	 * @return string
-	 */
-	protected function getResourcePrefix($resource, $method)
-	{
-		$prefix = str_replace('/', '.', $this->getGroupPrefix());
-
-		if ($prefix != '') $prefix .= '.';
-
-		return "{$prefix}{$resource}.{$method}";
-	}
-
-	/**
-	 * Get the base resource from a resource name.
-	 *
-	 * @param  string  $resource
-	 * @return string
-	 */
-	protected function getBaseResource($resource)
-	{
-		$segments = explode('.', $resource);
-
-		return $this->getResourceWildcard($segments[count($segments) - 1]);
-	}
-
-	/**
-	 * Format a resource wildcard parameter.
-	 *
-	 * @param  string  $value
-	 * @return string
-	 */
-	public function getResourceWildcard($value)
-	{
-		return str_replace('-', '_', $value);
-	}
-
-	/**
-	 * Create a route group with shared attributes.
-	 *
-	 * @param  array    $attributes
-	 * @param  Closure  $callback
-	 * @return void
-	 */
-	public function group(array $attributes, Closure $callback)
-	{
-		$this->updateGroupStack($attributes);
-
-		call_user_func($callback);
-
-		array_pop($this->groupStack);
-	}
-
-	/**
-	 * Update the group stack array.
-	 *
-	 * @param  array  $attributes
-	 * @return void
-	 */
-	protected function updateGroupStack(array $attributes)
-	{
-		if (count($this->groupStack) > 0)
-		{
-			$last = $this->groupStack[count($this->groupStack) - 1];
-
-			$this->groupStack[] = array_merge_recursive($last, $attributes);
-		}
-		else
-		{
-			$this->groupStack[] = $attributes;
-		}
-	}
-
-	/**
-	 * Create a new route instance.
-	 *
-	 * @param  string  $method
-	 * @param  string  $pattern
-	 * @param  mixed   $action
-	 * @return \Illuminate\Routing\Route
-	 */
-	protected function createRoute($method, $pattern, $action)
-	{
-		// We will force the action parameters to be an array just for convenience.
-		// This will let us examine it for other attributes like middlewares or
-		// a specific HTTP schemes the route only responds to, such as HTTPS.
-		if ( ! is_array($action))
-		{
-			$action = $this->parseAction($action);
-		}
-		
-		$groupCount = count($this->groupStack);
-
-		// If there are attributes being grouped across routes we will merge those
-		// attributes into the action array so that they will get shared across
-		// the routes. The route can override the attribute by specifying it.
-		if ($groupCount > 0)
-		{
-			$index = $groupCount - 1;
-
-			$action = $this->mergeGroup($action, $index);
-		}
-
-		// Next we will parse the pattern and add any specified prefix to the it so
-		// a common URI prefix may be specified for a group of routes easily and
-		// without having to specify them all for every route that is defined.
-		list($pattern, $optional) = $this->getOptional($pattern);
-
-		if (isset($action['prefix']))
-		{
-			$prefix = $action['prefix'];
-
-			$pattern = $this->addPrefix($pattern, $prefix);
-		}
-
-		// We will create the routes, setting the Closure callbacks on the instance
-		// so we can easily access it later. If there are other parameters on a
-		// routes we'll also set those requirements as well such as defaults.
-		$route = with(new Route($pattern))->setOptions(array(
-
-			'_call' => $this->getCallback($action),
-
-		))->setRouter($this)->addRequirements($this->patterns);
-
-		$route->setRequirement('_method', $method);
-
-		// Once we have created the route, we will add them to our route collection
-		// which contains all the other routes and is used to match on incoming
-		// URL and their appropriate route destination and on URL generation.
-		$this->setAttributes($route, $action, $optional);
-
-		$name = $this->getName($method, $pattern, $action);
-
-		$this->routes->add($name, $route);
-
-		return $route;
-	}
-
-	/**
-	 * Parse the given route action into array form.
-	 *
-	 * @param  mixed  $action
-	 * @return array
-	 */
-	protected function parseAction($action)
-	{
-		// If the action is just a Closure we'll stick it in an array and just send
-		// it back out. However if it's a string we'll just assume it's meant to
-		// route into a controller action and change it to a controller array.
-		if ($action instanceof Closure)
-		{
-			return array($action);
-		}
-		elseif (is_string($action))
-		{
-			return array('uses' => $action);
-		}
-
-		throw new \InvalidArgumentException("Unroutable action.");
-	}
-
-	/**
-	 * Merge the current group stack into a given action.
-	 *
-	 * @param  array  $action
-	 * @param  int    $index
-	 * @return array
-	 */
-	protected function mergeGroup($action, $index)
-	{
-		$prefix = $this->mergeGroupPrefix($action);
-
-		$action = array_merge_recursive($this->groupStack[$index], $action);
-
-		// If we have a prefix, we will override the merged prefix with this correctly
-		// concatenated one since prefixes shouldn't merge like the other groupable
-		// attributes on the action. Then we can return this final merged arrays.
-		if ($prefix != '') $action['prefix'] = $prefix;
-
-		return $action;
-	}
-
-	/**
-	 * Get the full group prefix for the current stack.
-	 *
-	 * @return string
-	 */
-	protected function getGroupPrefix()
-	{
-		if (count($this->groupStack) > 0)
-		{
-			$group = $this->groupStack[count($this->groupStack) - 1];
-
-			if (isset($group['prefix']))
-			{
-				if (is_array($group['prefix'])) return implode('/', $group['prefix']);
-
-				return $group['prefix'];
-			}
-		}
-
-		return '';
-	}
-
-	/**
-	 * Get the fully merged prefix for a given action.
-	 *
-	 * @param  array   $action
-	 * @return string
-	 */
-	protected function mergeGroupPrefix($action)
-	{
-		$prefix = isset($action['prefix']) ? $action['prefix'] : '';
-
-		return trim($this->getGroupPrefix().'/'.$prefix, '/');
-	}
-
-	/**
-	 * Add the given prefix to the given URI pattern.
-	 *
-	 * @param  string  $pattern
-	 * @param  string  $prefix
-	 * @return string
-	 */
-	protected function addPrefix($pattern, $prefix)
-	{
-		$pattern = trim($prefix, '/').'/'.ltrim($pattern, '/');
-
-		return trim($pattern, '/');
-	}
-
-	/**
-	 * Set the attributes and requirements on the route.
-	 *
-	 * @param  \Illuminate\Routing\Route  $route
-	 * @param  array  $action
-	 * @param  array  $optional
-	 * @return void
-	 */
-	protected function setAttributes(Route $route, $action, $optional)
-	{
-		// First we will set the requirement for the HTTP schemes. Some routes may
-		// only respond to requests using the HTTPS scheme, while others might
-		// respond to all, regardless of the scheme, so we'll set that here.
-		if (in_array('https', $action))
-		{
-			$route->setRequirement('_scheme', 'https');
-		}
-
-		if (in_array('http', $action))
-		{
-			$route->setRequirement('_scheme', 'http');
-		}
-
-		// Once the scheme requirements have been made, we will set the before and
-		// after middleware options, which will be used to run any middlewares
-		// by the consuming library, making halting the request cycles easy.
-		if (isset($action['before']))
-		{
-			$route->setBeforeFilters($action['before']);
-		}
-
-		if (isset($action['after']))
-		{
-			$route->setAfterFilters($action['after']);
-		}
-
-		// If there is a "uses" key on the route it means it is using a controller
-		// instead of a Closures route. So, we'll need to set that as an option
-		// on the route so we can easily do reverse routing ot the route URI.
-		if (isset($action['uses']))
-		{
-			$route->setOption('_uses', $action['uses']);
-		}
-
-		if (isset($action['domain']))
-		{
-			$route->setHost($action['domain']);
-		}
-
-		// Finally we will go through and set all of the default variables to null
-		// so the developer doesn't have to manually specify one each time they
-		// are declared on a route. This is simply for developer convenience.
-		foreach ($optional as $key)
-		{
-			$route->setDefault($key, null);
-		}
-	}
-
-	/**
-	 * Modify the pattern and extract optional parameters.
-	 *
-	 * @param  string  $pattern
-	 * @return array
-	 */
-	protected function getOptional($pattern)
-	{
-		$optional = array();
-
-		preg_match_all('#\{(\w+)\?\}#', $pattern, $matches);
-
-		// For each matching value, we will extract the name of the optional values
-		// and add it to our array, then we will replace the place-holder to be
-		// a valid place-holder minus this optional indicating question mark.
-		foreach ($matches[0] as $key => $value)
-		{
-			$optional[] = $name = $matches[1][$key];
-
-			$pattern = str_replace($value, '{'.$name.'}', $pattern);
-		}
-
-		return array($pattern, $optional);
-	}
-
-	/**
-	 * Get the name of the route.
-	 *
-	 * @param  string  $method
-	 * @param  string  $pattern
-	 * @param  array   $action
-	 * @return string
-	 */
-	protected function getName($method, $pattern, array $action)
-	{
-		if (isset($action['as'])) return $action['as'];
-
-		$domain = isset($action['domain']) ? $action['domain'].' ' : '';
-
-		return "{$domain}{$method} {$pattern}";
-	}
-
-	/**
-	 * Get the callback from the given action array.
-	 *
-	 * @param  array    $action
-	 * @return Closure
-	 */
-	protected function getCallback(array $action)
-	{
-		foreach ($action as $key => $attribute)
-		{
-			// If the action has a "uses" key, the route is pointing to a controller
-			// action instead of using a Closure. So, we'll create a Closure that
-			// resolves the controller instances and calls the needed function.
-			if ($key === 'uses')
-			{
-				return $this->createControllerCallback($attribute);
-			}
-			elseif ($attribute instanceof Closure)
-			{
-				return $attribute;
-			}
-		}
-	}
-
-	/**
-	 * Create the controller callback for a route.
-	 *
-	 * @param  string   $attribute
-	 * @return Closure
-	 */
-	protected function createControllerCallback($attribute)
-	{
-		$ioc = $this->container;
-
-		$me = $this;
-
-		// We'll return a Closure that is able to resolve the controller instance and
-		// call the appropriate method on the controller, passing in the arguments
-		// it receives. Controllers are created with the IoC container instance.
-		return function() use ($me, $ioc, $attribute)
-		{
-			list($controller, $method) = explode('@', $attribute);
-
-			$route = $me->getCurrentRoute();
-
-			// We will extract the passed in parameters off of the route object so we will
-			// pass them off to the controller method as arguments. We will not get the
-			// defaults so that the controllers will be able to use its own defaults.
-			$args = array_values($route->getParametersWithoutDefaults());
-
-			$instance = $ioc->make($controller);
-
-			return $instance->callAction($ioc, $me, $method, $args);
-		};
-	}
-
-	/**
-	 * Get the response for a given request.
-	 *
-	 * @param  \Symfony\Component\HttpFoundation\Request  $request
-	 * @return \Symfony\Component\HttpFoundation\Response
-	 */
-	public function dispatch(Request $request)
-	{
-		$this->currentRequest = $request;
-
-		// First we will call the "before" global middlware, which we'll give a chance
-		// to override the normal requests process when a response is returned by a
-		// middleware. Otherwise we'll call the route just like a normal request.
-		$response =  $this->callGlobalFilter($request, 'before');
-
-		if ( ! is_null($response))
-		{
-			$response = $this->prepare($response, $request);
-		}
-
-		// Once we have the route, we can just run it to get the responses, which will
-		// always be instances of the Response class. Once we have the responses we
-		// will execute the global "after" middlewares to finish off the request.
-		else
-		{
-			$this->currentRoute = $route = $this->findRoute($request);
-
-			$response = $route->run($request);
-		}
-
-		// Finally after the route has been run we can call the after and close global
-		// filters for the request, giving a chance for any final processing to get
-		// done before the response gets returned back to the user's web browser.
-		$this->callAfterFilter($request, $response);
-
-		return $response;
-	}
-
-	/**
-	 * Match the given request to a route object.
-	 *
-	 * @param  \Symfony\Component\HttpFoundation\Request  $request
-	 * @return \Illuminate\Routing\Route
-	 */
-	protected function findRoute(Request $request)
-	{
-		// We will catch any exceptions thrown during routing and convert it to a
-		// HTTP Kernel equivalent exception, since that is a more generic type
-		// that's used by the Illuminate foundation framework for responses.
-		try
-		{
-			$path = $request->getPathInfo();
-
-			$parameters = $this->getUrlMatcher($request)->match($path);
-		}
-
-		// The Symfony routing component's exceptions implement this interface we
-		// can type-hint it to make sure we're only providing special handling
-		// for those exceptions, and not other random exceptions that occur.
-		catch (ExceptionInterface $e)
-		{
-			$this->handleRoutingException($e);
-		}
-
-		$route = $this->routes->get($parameters['_route']);
-
-		// If we found a route, we will grab the actual route objects out of this
-		// route collection and set the matching parameters on the instance so
-		// we will easily access them later if the route action is executed.
-		$route->setParameters($parameters);
-
-		return $route;
-	}
-
-	/**
-	 * Register a "before" routing filter.
-	 *
-	 * @param  Closure|string  $callback
-	 * @return void
-	 */
-	public function before($callback)
-	{
-		$this->globalFilters['before'][] = $this->buildGlobalFilter($callback);
-	}
-
-	/**
-	 * Register an "after" routing filter.
-	 *
-	 * @param  Closure|string  $callback
-	 * @return void
-	 */
-	public function after($callback)
-	{
-		$this->globalFilters['after'][] = $this->buildGlobalFilter($callback);
-	}
-
-	/**
-	 * Register a "close" routing filter.
-	 *
-	 * @param  Closure|string  $callback
-	 * @return void
-	 */
-	public function close($callback)
-	{
-		$this->globalFilters['close'][] = $this->buildGlobalFilter($callback);
-	}
-
-	/**
-	 * Register a "finish" routing filters.
-	 *
-	 * @param  Closure|string  $callback
-	 * @return void
-	 */
-	public function finish($callback)
-	{
-		$this->globalFilters['finish'][] = $this->buildGlobalFilter($callback);
-	}
-
-	/**
-	 * Build a global filter definition for the router.
-	 *
-	 * @param  Closure|string  $callback
-	 * @return Closure
-	 */
-	protected function buildGlobalFilter($callback)
-	{
-		if (is_string($callback))
-		{
-			$container = $this->container;
-
-			// When the given "callback" is actually a string, we will assume that it is
-			// a filter class that we need to resolve out of an IoC container to call
-			// the filter method on the instance, passing in the arguments we take.
-			return function() use ($callback, $container)
-			{
-				$callable = array($container->make($callback), 'filter');
-				
-				return call_user_func_array($callable, func_get_args());			
-			};
-		}
-		else
-		{
-			return $callback;
-		}
-	}
-
-	/**
-	 * Register a new filter with the application.
-	 *
-	 * @param  string   $name
-	 * @param  Closure|string  $callback
-	 * @return void
-	 */
-	public function filter($name, $callback)
-	{
-		$this->filters[$name] = $callback;
-	}
-
-	/**
-	 * Get a registered filter callback.
-	 *
-	 * @param  string   $name
-	 * @return Closure
-	 */
-	public function getFilter($name)
-	{
-		if (array_key_exists($name, $this->filters))
-		{
-			$filter = $this->filters[$name];
-
-			// If the filter is a string, it means we are using a class based Filter which
-			// allows for the easier testing of the filter's methods rather than trying
-			// to test a Closure. So, we will resolve the class out of the container.
-			if (is_string($filter))
-			{
-				return $this->getClassBasedFilter($filter);
-			}
-
-			return $filter;
-		}
-	}
-
-	/**
-	 * Get a callable array for a class based filter.
-	 *
-	 * @param  string  $filter
-	 * @return array
-	 */
-	protected function getClassBasedFilter($filter)
-	{
-		if (str_contains($filter, '@'))
-		{
-			list($class, $method) = explode('@', $filter);
-
-			return array($this->container->make($class), $method);
-		}
-
-		return array($this->container->make($filter), 'filter');
-	}
-
-	/**
-	 * Tie a registered filter to a URI pattern.
-	 *
-	 * @param  string  $pattern
-	 * @param  string|array  $names
-	 * @param  array|null  $methods
-	 * @return void
-	 */
-	public function when($pattern, $names, $methods = null)
-	{
-		foreach ((array) $names as $name)
-		{
-			if ( ! is_null($methods)) $methods = array_map('strtolower', (array) $methods);
-
-			$this->patternFilters[$pattern][] = compact('name', 'methods');
-		}
-	}
-
-	/**
-	 * Find the patterned filters matching a request.
-	 *
-	 * @param  string  $method
-	 * @param  string  $path
-	 * @return array
-	 */
-	public function findPatternFilters($method, $path)
-	{
-		$results = array();
-
-		foreach ($this->patternFilters as $pattern => $filters)
-		{
-			// To find the pattern middlewares for a request, we just need to check the
-			// registered patterns against the path info for the current request to
-			// the application, and if it matches we'll merge in the middlewares.
-			if (str_is('/'.$pattern, $path))
-			{
-				$merge = $this->filterPatternsByMethod($method, $filters);
-
-				$results = array_merge($results, $merge);
-			}
-		}
-
-		return $results;
-	}
-
-	/**
-	 * Filter pattern filters that don't apply to the request verb.
-	 *
-	 * @param  string  $method
-	 * @param  array  $filters
-	 * @return array
-	 */
-	protected function filterPatternsByMethod($method, $filters)
-	{
-		$results = array();
-
-		$method = strtolower($method);
-
-		// The idea here is to check and see if the pattern filter applies to this HTTP
-		// request based on the request methods. Pattern filters might be limited by
-		// the request verb to make it simply to assign to the given verb at once.
-		foreach ($filters as $filter)
-		{
-			if (is_null($filter['methods']) or in_array($method, $filter['methods']))
-			{
-				$results[] = $filter['name'];
-			}
-		}
-
-		return $results;
-	}
-
-	/**
-	 * Call the "after" global filters.
-	 *
-	 * @param  \Symfony\Component\HttpFoundation\Request   $request
-	 * @param  \Symfony\Component\HttpFoundation\Response  $response
-	 * @return mixed
-	 */
-	protected function callAfterFilter(Request $request, SymfonyResponse $response)
-	{
-		$this->callGlobalFilter($request, 'after', array($response));
-	}
-
-	/**
-	 * Call the finish" global filter.
-	 *
-	 * @param  \Symfony\Component\HttpFoundation\Request   $request
-	 * @param  \Symfony\Component\HttpFoundation\Response  $response
-	 * @return mixed
-	 */
-	public function callFinishFilter(Request $request, SymfonyResponse $response)
-	{
-		$this->callGlobalFilter($request, 'finish', array($response));
-	}
-
-	/**
-	 * Call the "close" global filter.
-	 *
-	 * @param  \Symfony\Component\HttpFoundation\Request   $request
-	 * @param  \Symfony\Component\HttpFoundation\Response  $response
-	 * @return mixed
-	 */
-	public function callCloseFilter(Request $request, SymfonyResponse $response)
-	{
-		$this->callGlobalFilter($request, 'close', array($response));
-	}
-
-	/**
-	 * Call a given global filter with the parameters.
-	 *
-	 * @param  \Symfony\Component\HttpFoundation\Request  $request
-	 * @param  string  $name
-	 * @param  array   $parameters
-	 * @return mixed
-	 */
-	protected function callGlobalFilter(Request $request, $name, array $parameters = array())
-	{
-		if ( ! $this->filtersEnabled()) return;
-
-		array_unshift($parameters, $request);
-
-		if (isset($this->globalFilters[$name]))
-		{
-			// There may be multiple handlers registered for a global middleware so we
-			// will need to spin through each one and execute each of them and will
-			// return back first non-null responses we come across from a filter.
-			foreach ($this->globalFilters[$name] as $filter)
-			{
-				$response = call_user_func_array($filter, $parameters);
-
-				if ( ! is_null($response)) return $response;
-			}
-		}
-	}
-
-	/**
-	 * Set a global where pattern on all routes
-	 *
-	 * @param  string  $key
-	 * @param  string  $pattern
-	 * @return void
-	 */
-	public function pattern($key, $pattern)
-	{
-		$this->patterns[$key] = $pattern;
-	}
-
-	/**
-	 * Register a model binder for a wildcard.
-	 *
-	 * @param  string  $key
-	 * @param  string  $class
-	 * @return void
-	 */
-	public function model($key, $class, Closure $callback = null)
-	{
-		return $this->bind($key, function($value) use ($class, $callback)
-		{
-			if (is_null($value)) return null;
-
-			// For model binders, we will attempt to retrieve the model using the find
-			// method on the model instance. If we cannot retrieve the models we'll
-			// throw a not found exception otherwise we will return the instance.
-			if ( ! is_null($model = with(new $class)->find($value)))
-			{
-				return $model;
-			}
-
-			// If a callback was supplied to the method we will call that to determine
-			// what we should do when the model is not found. This just gives these
-			// developer a little greater flexibility to decide what will happen.
-			if ($callback instanceof Closure)
-			{
-				return call_user_func($callback);
-			}
-
-			throw new NotFoundHttpException;
-		});
-	}
-
-	/**
-	 * Register a custom parameter binder.
-	 *
-	 * @param  string  $key
-	 * @param  mixed   $binder
-	 */
-	public function bind($key, $binder)
-	{
-		$this->binders[str_replace('-', '_', $key)] = $binder;
-	}
-
-	/**
-	 * Determine if a given key has a registered binder.
-	 *
-	 * @param  string  $key
-	 * @return bool
-	 */
-	public function hasBinder($key)
-	{
-		return isset($this->binders[$key]);
-	}
-
-	/**
-	 * Call a binder for a given wildcard.
-	 *
-	 * @param  string  $key
-	 * @param  mixed   $value
-	 * @param  \Illuminate\Routing\Route  $route
-	 * @return mixed
-	 */
-	public function performBinding($key, $value, $route)
-	{
-		return call_user_func($this->binders[$key], $value, $route);
-	}
-
-	/**
-	 * Prepare the given value as a Response object.
-	 *
-	 * @param  mixed  $value
-	 * @param  \Illuminate\Http\Request  $request
-	 * @return \Symfony\Component\HttpFoundation\Response
-	 */
-	public function prepare($value, Request $request)
-	{
-		if ( ! $value instanceof SymfonyResponse) $value = new Response($value);
-
-		return $value->prepare($request);
-	}
-
-	/**
-	 * Convert routing exception to HttpKernel version.
-	 *
-	 * @param  Exception  $e
-	 * @return void
-	 */
-	protected function handleRoutingException(\Exception $e)
-	{
-		if ($e instanceof ResourceNotFoundException)
-		{
-			throw new NotFoundHttpException($e->getMessage());
-		}
-
-		// The method not allowed exception is essentially a HTTP 405 error, so we
-		// will grab the allowed methods when converting into the HTTP Kernel's
-		// version of the exact error. This gives us a good RESTful API site.
-		elseif ($e instanceof MethodNotAllowedException)
-		{
-			$allowed = $e->getAllowedMethods();
-
-			throw new MethodNotAllowedHttpException($allowed, $e->getMessage());
-		}
-	}
-
-	/**
-	 * Get the current route name.
-	 *
-	 * @return string|null
-	 */
-	public function currentRouteName()
-	{
-		foreach ($this->routes->all() as $name => $route)
-		{
-			if ($route === $this->currentRoute) return $name;
-		}
-	}
-
-	/**
-	 * Determine if the current route has a given name.
-	 *
-	 * @param  string  $name
-	 * @return bool
-	 */
-	public function currentRouteNamed($name)
-	{
-		$route = $this->routes->get($name);
-		
-		return ! is_null($route) and $route === $this->currentRoute;	
-	}
-
-	/**
-	 * Get the current route action.
-	 *
-	 * @return string|null
-	 */
-	public function currentRouteAction()
-	{
-		$currentRoute = $this->currentRoute;
-
-		if ( ! is_null($currentRoute)) return $currentRoute->getOption('_uses');
-	}
-
-	/**
-	 * Determine if the current route uses a given controller action.
-	 *
-	 * @param  string  $action
-	 * @return bool
-	 */
-	public function currentRouteUses($action)
-	{
-		return $this->currentRouteAction() === $action;
-	}
-
-	/**
-	 * Determine if route filters are enabled.
-	 *
-	 * @return bool
-	 */
-	public function filtersEnabled()
-	{
-		return $this->runFilters;
-	}
-
-	/**
-	 * Enable the running of filters.
-	 *
-	 * @return void
-	 */
-	public function enableFilters()
-	{
-		$this->runFilters = true;
-	}
-
-	/**
-	 * Disable the running of all filters.
-	 *
-	 * @return void
-	 */
-	public function disableFilters()
-	{
-		$this->runFilters = false;
-	}
-
-	/**
-	 * Retrieve the entire route collection.
-	 * 
-	 * @return \Symfony\Component\Routing\RouteCollection
-	 */
-	public function getRoutes()
-	{
-		return $this->routes;
-	}
-
-	/**
-	 * Get the current request being dispatched.
-	 *
-	 * @return \Symfony\Component\HttpFoundation\Request
-	 */
-	public function getRequest()
-	{
-		return $this->currentRequest;
-	}
-
-	/**
-	 * Get the current route being executed.
-	 *
-	 * @return \Illuminate\Routing\Route
-	 */
-	public function getCurrentRoute()
-	{
-		return $this->currentRoute;
-	}
-
-	/**
-	 * Set the current route on the router.
-	 *
-	 * @param  \Illuminate\Routing\Route  $route
-	 * @return void
-	 */
-	public function setCurrentRoute(Route $route)
-	{
-		$this->currentRoute = $route;
-	}
-
-	/**
-	 * Get the filters defined on the router.
-	 *
-	 * @return array
-	 */
-	public function getFilters()
-	{
-		return $this->filters;
-	}
-
-	/**
-	 * Get the global filters defined on the router.
-	 *
-	 * @return array
-	 */
-	public function getGlobalFilters()
-	{
-		return $this->globalFilters;
-	}
-
-	/**
-	 * Create a new URL matcher instance.
-	 *
-	 * @param  \Symfony\Component\HttpFoundation\Request  $request
-	 * @return \Symfony\Component\Routing\Matcher\UrlMatcher
-	 */
-	protected function getUrlMatcher(Request $request)
-	{
-		$context = new RequestContext;
-
-		$context->fromRequest($request);
-
-		return new UrlMatcher($this->routes, $context);
-	}
-
-	/**
-	 * Get the controller inspector instance.
-	 *
-	 * @return \Illuminate\Routing\Controllers\Inspector
-	 */
-	public function getInspector()
-	{
-		return $this->inspector ?: new Controllers\Inspector;
-	}
-
-	/**
-	 * Set the controller inspector instance.
-	 *
-	 * @param  \Illuminate\Routing\Controllers\Inspector  $inspector
-	 * @return void
-	 */
-	public function setInspector(Inspector $inspector)
-	{
-		$this->inspector = $inspector;
-	}
-
-	/**
-	 * Get the container used by the router.
-	 *
-	 * @return \Illuminate\Container\Container
-	 */
-	public function getContainer()
-	{
-		return $this->container;
-	}
-
-	/**
-	 * Set the container instance on the router.
-	 *
-	 * @param  \Illuminate\Container\Container  $container
-	 * @return void
-	 */
-	public function setContainer(Container $container)
-	{
-		$this->container = $container;
-	}
-
->>>>>>> 9ba52d83
 }