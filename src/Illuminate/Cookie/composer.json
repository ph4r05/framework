--- conflicted
+++ resolved
@@ -14,19 +14,11 @@
         }
     ],
     "require": {
-<<<<<<< HEAD
         "php": ">=5.6.4",
         "illuminate/contracts": "5.3.*",
         "illuminate/support": "5.3.*",
-        "symfony/http-kernel": "3.1.*",
-        "symfony/http-foundation": "3.1.*"
-=======
-        "php": ">=5.5.9",
-        "illuminate/contracts": "5.2.*",
-        "illuminate/support": "5.2.*",
-        "symfony/http-foundation": "2.8.*|3.0.*",
-        "symfony/http-kernel": "2.8.*|3.0.*"
->>>>>>> 78fafb78
+        "symfony/http-foundation": "3.1.*",
+        "symfony/http-kernel": "3.1.*"
     },
     "autoload": {
         "psr-4": {
