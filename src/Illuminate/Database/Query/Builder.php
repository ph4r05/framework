<?php

namespace Illuminate\Database\Query;

use Closure;
use BadMethodCallException;
use InvalidArgumentException;
use Illuminate\Support\Collection;
use Illuminate\Pagination\Paginator;
use Illuminate\Contracts\Support\Arrayable;
use Illuminate\Database\ConnectionInterface;
use Illuminate\Database\Query\Grammars\Grammar;
use Illuminate\Pagination\LengthAwarePaginator;
use Illuminate\Database\Query\Processors\Processor;

class Builder
{
    /**
     * The database connection instance.
     *
     * @var \Illuminate\Database\Connection
     */
    protected $connection;

    /**
     * The database query grammar instance.
     *
     * @var \Illuminate\Database\Query\Grammars\Grammar
     */
    protected $grammar;

    /**
     * The database query post processor instance.
     *
     * @var \Illuminate\Database\Query\Processors\Processor
     */
    protected $processor;

    /**
     * The current query value bindings.
     *
     * @var array
     */
    protected $bindings = [
        'select' => [],
        'join'   => [],
        'where'  => [],
        'having' => [],
        'order'  => [],
    ];

    /**
     * An aggregate function and column to be run.
     *
     * @var array
     */
    public $aggregate;

    /**
     * The columns that should be returned.
     *
     * @var array
     */
    public $columns;

    /**
     * Indicates if the query returns distinct results.
     *
     * @var bool
     */
    public $distinct = false;

    /**
     * The table which the query is targeting.
     *
     * @var string
     */
    public $from;

    /**
     * The table joins for the query.
     *
     * @var array
     */
    public $joins;

    /**
     * The where constraints for the query.
     *
     * @var array
     */
    public $wheres;

    /**
     * The groupings for the query.
     *
     * @var array
     */
    public $groups;

    /**
     * The having constraints for the query.
     *
     * @var array
     */
    public $havings;

    /**
     * The orderings for the query.
     *
     * @var array
     */
    public $orders;

    /**
     * The maximum number of records to return.
     *
     * @var int
     */
    public $limit;

    /**
     * The number of records to skip.
     *
     * @var int
     */
    public $offset;

    /**
     * The query union statements.
     *
     * @var array
     */
    public $unions;

    /**
     * The maximum number of union records to return.
     *
     * @var int
     */
    public $unionLimit;

    /**
     * The number of union records to skip.
     *
     * @var int
     */
    public $unionOffset;

    /**
     * The orderings for the union query.
     *
     * @var array
     */
    public $unionOrders;

    /**
     * Indicates whether row locking is being used.
     *
     * @var string|bool
     */
    public $lock;

    /**
     * The field backups currently in use.
     *
     * @var array
     */
    protected $backups = [];

    /**
     * All of the available clause operators.
     *
     * @var array
     */
    protected $operators = [
        '=', '<', '>', '<=', '>=', '<>', '!=',
        'like', 'like binary', 'not like', 'between', 'ilike',
        '&', '|', '^', '<<', '>>',
        'rlike', 'regexp', 'not regexp',
        '~', '~*', '!~', '!~*', 'similar to',
                'not similar to',
    ];

    /**
     * Whether use write pdo for select.
     *
     * @var bool
     */
    protected $useWritePdo = false;

    /**
     * Create a new query builder instance.
     *
     * @param  \Illuminate\Database\ConnectionInterface  $connection
     * @param  \Illuminate\Database\Query\Grammars\Grammar  $grammar
     * @param  \Illuminate\Database\Query\Processors\Processor  $processor
     * @return void
     */
    public function __construct(ConnectionInterface $connection,
                                Grammar $grammar,
                                Processor $processor)
    {
        $this->grammar = $grammar;
        $this->processor = $processor;
        $this->connection = $connection;
    }

    /**
     * Set the columns to be selected.
     *
     * @param  array  $columns
     * @return $this
     */
    public function select($columns = ['*'])
    {
        $this->columns = is_array($columns) ? $columns : func_get_args();

        return $this;
    }

    /**
     * Add a new "raw" select expression to the query.
     *
     * @param  string  $expression
     * @param  array   $bindings
     * @return \Illuminate\Database\Query\Builder|static
     */
    public function selectRaw($expression, array $bindings = [])
    {
        $this->addSelect(new Expression($expression));

        if ($bindings) {
            $this->addBinding($bindings, 'select');
        }

        return $this;
    }

    /**
     * Add a subselect expression to the query.
     *
     * @param  \Closure|\Illuminate\Database\Query\Builder|string $query
     * @param  string  $as
     * @return \Illuminate\Database\Query\Builder|static
     */
    public function selectSub($query, $as)
    {
        if ($query instanceof Closure) {
            $callback = $query;

            $callback($query = $this->newQuery());
        }

        if ($query instanceof self) {
            $bindings = $query->getBindings();

            $query = $query->toSql();
        } elseif (is_string($query)) {
            $bindings = [];
        } else {
            throw new InvalidArgumentException;
        }

        return $this->selectRaw('('.$query.') as '.$this->grammar->wrap($as), $bindings);
    }

    /**
     * Add a new select column to the query.
     *
     * @param  mixed  $column
     * @return $this
     */
    public function addSelect($column)
    {
        $column = is_array($column) ? $column : func_get_args();

        $this->columns = array_merge((array) $this->columns, $column);

        return $this;
    }

    /**
     * Force the query to only return distinct results.
     *
     * @return $this
     */
    public function distinct()
    {
        $this->distinct = true;

        return $this;
    }

    /**
     * Set the table which the query is targeting.
     *
     * @param  string  $table
     * @return $this
     */
    public function from($table)
    {
        $this->from = $table;

        return $this;
    }

    /**
     * Add a join clause to the query.
     *
     * @param  string  $table
     * @param  string  $one
     * @param  string  $operator
     * @param  string  $two
     * @param  string  $type
     * @param  bool    $where
     * @return $this
     */
    public function join($table, $one, $operator = null, $two = null, $type = 'inner', $where = false)
    {
        // If the first "column" of the join is really a Closure instance the developer
        // is trying to build a join with a complex "on" clause containing more than
        // one condition, so we'll add the join and call a Closure with the query.
        if ($one instanceof Closure) {
            $this->joins[] = new JoinClause($type, $table);

            call_user_func($one, end($this->joins));
        }

        // If the column is simply a string, we can assume the join simply has a basic
        // "on" clause with a single condition. So we will just build the join with
        // this simple join clauses attached to it. There is not a join callback.
        else {
            $join = new JoinClause($type, $table);

            $this->joins[] = $join->on(
                $one, $operator, $two, 'and', $where
            );
        }

        return $this;
    }

    /**
     * Add a "join where" clause to the query.
     *
     * @param  string  $table
     * @param  string  $one
     * @param  string  $operator
     * @param  string  $two
     * @param  string  $type
     * @return \Illuminate\Database\Query\Builder|static
     */
    public function joinWhere($table, $one, $operator, $two, $type = 'inner')
    {
        return $this->join($table, $one, $operator, $two, $type, true);
    }

    /**
     * Add a left join to the query.
     *
     * @param  string  $table
     * @param  string  $first
     * @param  string  $operator
     * @param  string  $second
     * @return \Illuminate\Database\Query\Builder|static
     */
    public function leftJoin($table, $first, $operator = null, $second = null)
    {
        return $this->join($table, $first, $operator, $second, 'left');
    }

    /**
     * Add a "join where" clause to the query.
     *
     * @param  string  $table
     * @param  string  $one
     * @param  string  $operator
     * @param  string  $two
     * @return \Illuminate\Database\Query\Builder|static
     */
    public function leftJoinWhere($table, $one, $operator, $two)
    {
        return $this->joinWhere($table, $one, $operator, $two, 'left');
    }

    /**
     * Add a right join to the query.
     *
     * @param  string  $table
     * @param  string  $first
     * @param  string  $operator
     * @param  string  $second
     * @return \Illuminate\Database\Query\Builder|static
     */
    public function rightJoin($table, $first, $operator = null, $second = null)
    {
        return $this->join($table, $first, $operator, $second, 'right');
    }

    /**
     * Add a "right join where" clause to the query.
     *
     * @param  string  $table
     * @param  string  $one
     * @param  string  $operator
     * @param  string  $two
     * @return \Illuminate\Database\Query\Builder|static
     */
    public function rightJoinWhere($table, $one, $operator, $two)
    {
        return $this->joinWhere($table, $one, $operator, $two, 'right');
    }

    /**
     * Add a basic where clause to the query.
     *
     * @param  string|array|\Closure  $column
     * @param  string  $operator
     * @param  mixed   $value
     * @param  string  $boolean
     * @return $this
     *
     * @throws \InvalidArgumentException
     */
    public function where($column, $operator = null, $value = null, $boolean = 'and')
    {
        // If the column is an array, we will assume it is an array of key-value pairs
        // and can add them each as a where clause. We will maintain the boolean we
        // received when the method was called and pass it into the nested where.
        if (is_array($column)) {
            return $this->whereNested(function ($query) use ($column) {
                foreach ($column as $key => $value) {
                    $query->where($key, '=', $value);
                }
            }, $boolean);
        }

        // Here we will make some assumptions about the operator. If only 2 values are
        // passed to the method, we will assume that the operator is an equals sign
        // and keep going. Otherwise, we'll require the operator to be passed in.
        if (func_num_args() == 2) {
            list($value, $operator) = [$operator, '='];
        } elseif ($this->invalidOperatorAndValue($operator, $value)) {
            throw new InvalidArgumentException('Illegal operator and value combination.');
        }

        // If the columns is actually a Closure instance, we will assume the developer
        // wants to begin a nested where statement which is wrapped in parenthesis.
        // We'll add that Closure to the query then return back out immediately.
        if ($column instanceof Closure) {
            return $this->whereNested($column, $boolean);
        }

        // If the given operator is not found in the list of valid operators we will
        // assume that the developer is just short-cutting the '=' operators and
        // we will set the operators to '=' and set the values appropriately.
        if (!in_array(strtolower($operator), $this->operators, true)) {
            list($value, $operator) = [$operator, '='];
        }

        // If the value is a Closure, it means the developer is performing an entire
        // sub-select within the query and we will need to compile the sub-select
        // within the where clause to get the appropriate query record results.
        if ($value instanceof Closure) {
            return $this->whereSub($column, $operator, $value, $boolean);
        }

        // If the value is "null", we will just assume the developer wants to add a
        // where null clause to the query. So, we will allow a short-cut here to
        // that method for convenience so the developer doesn't have to check.
        if (is_null($value)) {
            return $this->whereNull($column, $boolean, $operator != '=');
        }

        // Now that we are working with just a simple query we can put the elements
        // in our array and add the query binding to our array of bindings that
        // will be bound to each SQL statements when it is finally executed.
        $type = 'Basic';

        $this->wheres[] = compact('type', 'column', 'operator', 'value', 'boolean');

        if (!$value instanceof Expression) {
            $this->addBinding($value, 'where');
        }

        return $this;
    }

    /**
     * Add an "or where" clause to the query.
     *
     * @param  string  $column
     * @param  string  $operator
     * @param  mixed   $value
     * @return \Illuminate\Database\Query\Builder|static
     */
    public function orWhere($column, $operator = null, $value = null)
    {
        return $this->where($column, $operator, $value, 'or');
    }

    /**
     * Determine if the given operator and value combination is legal.
     *
     * @param  string  $operator
     * @param  mixed  $value
     * @return bool
     */
    protected function invalidOperatorAndValue($operator, $value)
    {
        $isOperator = in_array($operator, $this->operators);

        return $isOperator && $operator != '=' && is_null($value);
    }

    /**
     * Add a raw where clause to the query.
     *
     * @param  string  $sql
     * @param  array   $bindings
     * @param  string  $boolean
     * @return $this
     */
    public function whereRaw($sql, array $bindings = [], $boolean = 'and')
    {
        $type = 'raw';

        $this->wheres[] = compact('type', 'sql', 'boolean');

        $this->addBinding($bindings, 'where');

        return $this;
    }

    /**
     * Add a raw or where clause to the query.
     *
     * @param  string  $sql
     * @param  array   $bindings
     * @return \Illuminate\Database\Query\Builder|static
     */
    public function orWhereRaw($sql, array $bindings = [])
    {
        return $this->whereRaw($sql, $bindings, 'or');
    }

    /**
     * Add a where between statement to the query.
     *
     * @param  string  $column
     * @param  array   $values
     * @param  string  $boolean
     * @param  bool  $not
     * @return $this
     */
    public function whereBetween($column, array $values, $boolean = 'and', $not = false)
    {
        $type = 'between';

        $this->wheres[] = compact('column', 'type', 'boolean', 'not');

        $this->addBinding($values, 'where');

        return $this;
    }

    /**
     * Add an or where between statement to the query.
     *
     * @param  string  $column
     * @param  array   $values
     * @return \Illuminate\Database\Query\Builder|static
     */
    public function orWhereBetween($column, array $values)
    {
        return $this->whereBetween($column, $values, 'or');
    }

    /**
     * Add a where not between statement to the query.
     *
     * @param  string  $column
     * @param  array   $values
     * @param  string  $boolean
     * @return \Illuminate\Database\Query\Builder|static
     */
    public function whereNotBetween($column, array $values, $boolean = 'and')
    {
        return $this->whereBetween($column, $values, $boolean, true);
    }

    /**
     * Add an or where not between statement to the query.
     *
     * @param  string  $column
     * @param  array   $values
     * @return \Illuminate\Database\Query\Builder|static
     */
    public function orWhereNotBetween($column, array $values)
    {
        return $this->whereNotBetween($column, $values, 'or');
    }

    /**
     * Add a nested where statement to the query.
     *
     * @param  \Closure $callback
     * @param  string   $boolean
     * @return \Illuminate\Database\Query\Builder|static
     */
    public function whereNested(Closure $callback, $boolean = 'and')
    {
        // To handle nested queries we'll actually create a brand new query instance
        // and pass it off to the Closure that we have. The Closure can simply do
        // do whatever it wants to a query then we will store it for compiling.
        $query = $this->newQuery();

        $query->from($this->from);

        call_user_func($callback, $query);

        return $this->addNestedWhereQuery($query, $boolean);
    }

    /**
     * Add another query builder as a nested where to the query builder.
     *
     * @param  \Illuminate\Database\Query\Builder|static $query
     * @param  string  $boolean
     * @return $this
     */
    public function addNestedWhereQuery($query, $boolean = 'and')
    {
        if (count($query->wheres)) {
            $type = 'Nested';

            $this->wheres[] = compact('type', 'query', 'boolean');

            $this->mergeBindings($query);
        }

        return $this;
    }

    /**
     * Add a full sub-select to the query.
     *
     * @param  string   $column
     * @param  string   $operator
     * @param  \Closure $callback
     * @param  string   $boolean
     * @return $this
     */
    protected function whereSub($column, $operator, Closure $callback, $boolean)
    {
        $type = 'Sub';

        $query = $this->newQuery();

        // Once we have the query instance we can simply execute it so it can add all
        // of the sub-select's conditions to itself, and then we can cache it off
        // in the array of where clauses for the "main" parent query instance.
        call_user_func($callback, $query);

        $this->wheres[] = compact('type', 'column', 'operator', 'query', 'boolean');

        $this->mergeBindings($query);

        return $this;
    }

    /**
     * Add an exists clause to the query.
     *
     * @param  \Closure $callback
     * @param  string   $boolean
     * @param  bool     $not
     * @return $this
     */
    public function whereExists(Closure $callback, $boolean = 'and', $not = false)
    {
        $type = $not ? 'NotExists' : 'Exists';

        $query = $this->newQuery();

        // Similar to the sub-select clause, we will create a new query instance so
        // the developer may cleanly specify the entire exists query and we will
        // compile the whole thing in the grammar and insert it into the SQL.
        call_user_func($callback, $query);

        $this->wheres[] = compact('type', 'operator', 'query', 'boolean');

        $this->mergeBindings($query);

        return $this;
    }

    /**
     * Add an or exists clause to the query.
     *
     * @param  \Closure $callback
     * @param  bool     $not
     * @return \Illuminate\Database\Query\Builder|static
     */
    public function orWhereExists(Closure $callback, $not = false)
    {
        return $this->whereExists($callback, 'or', $not);
    }

    /**
     * Add a where not exists clause to the query.
     *
     * @param  \Closure $callback
     * @param  string   $boolean
     * @return \Illuminate\Database\Query\Builder|static
     */
    public function whereNotExists(Closure $callback, $boolean = 'and')
    {
        return $this->whereExists($callback, $boolean, true);
    }

    /**
     * Add a where not exists clause to the query.
     *
     * @param  \Closure  $callback
     * @return \Illuminate\Database\Query\Builder|static
     */
    public function orWhereNotExists(Closure $callback)
    {
        return $this->orWhereExists($callback, true);
    }

    /**
     * Add a "where in" clause to the query.
     *
     * @param  string  $column
     * @param  mixed   $values
     * @param  string  $boolean
     * @param  bool    $not
     * @return $this
     */
    public function whereIn($column, $values, $boolean = 'and', $not = false)
    {
        $type = $not ? 'NotIn' : 'In';

        // If the value of the where in clause is actually a Closure, we will assume that
        // the developer is using a full sub-select for this "in" statement, and will
        // execute those Closures, then we can re-construct the entire sub-selects.
        if ($values instanceof Closure) {
            return $this->whereInSub($column, $values, $boolean, $not);
        }

        if ($values instanceof Arrayable) {
            $values = $values->toArray();
        }

        $this->wheres[] = compact('type', 'column', 'values', 'boolean');

        $this->addBinding($values, 'where');

        return $this;
    }

    /**
     * Add an "or where in" clause to the query.
     *
     * @param  string  $column
     * @param  mixed   $values
     * @return \Illuminate\Database\Query\Builder|static
     */
    public function orWhereIn($column, $values)
    {
        return $this->whereIn($column, $values, 'or');
    }

    /**
     * Add a "where not in" clause to the query.
     *
     * @param  string  $column
     * @param  mixed   $values
     * @param  string  $boolean
     * @return \Illuminate\Database\Query\Builder|static
     */
    public function whereNotIn($column, $values, $boolean = 'and')
    {
        return $this->whereIn($column, $values, $boolean, true);
    }

    /**
     * Add an "or where not in" clause to the query.
     *
     * @param  string  $column
     * @param  mixed   $values
     * @return \Illuminate\Database\Query\Builder|static
     */
    public function orWhereNotIn($column, $values)
    {
        return $this->whereNotIn($column, $values, 'or');
    }

    /**
     * Add a where in with a sub-select to the query.
     *
     * @param  string   $column
     * @param  \Closure $callback
     * @param  string   $boolean
     * @param  bool     $not
     * @return $this
     */
    protected function whereInSub($column, Closure $callback, $boolean, $not)
    {
        $type = $not ? 'NotInSub' : 'InSub';

        // To create the exists sub-select, we will actually create a query and call the
        // provided callback with the query so the developer may set any of the query
        // conditions they want for the in clause, then we'll put it in this array.
        call_user_func($callback, $query = $this->newQuery());

        $this->wheres[] = compact('type', 'column', 'query', 'boolean');

        $this->mergeBindings($query);

        return $this;
    }

    /**
     * Add a "where null" clause to the query.
     *
     * @param  string  $column
     * @param  string  $boolean
     * @param  bool    $not
     * @return $this
     */
    public function whereNull($column, $boolean = 'and', $not = false)
    {
        $type = $not ? 'NotNull' : 'Null';

        $this->wheres[] = compact('type', 'column', 'boolean');

        return $this;
    }

    /**
     * Add an "or where null" clause to the query.
     *
     * @param  string  $column
     * @return \Illuminate\Database\Query\Builder|static
     */
    public function orWhereNull($column)
    {
        return $this->whereNull($column, 'or');
    }

    /**
     * Add a "where not null" clause to the query.
     *
     * @param  string  $column
     * @param  string  $boolean
     * @return \Illuminate\Database\Query\Builder|static
     */
    public function whereNotNull($column, $boolean = 'and')
    {
        return $this->whereNull($column, $boolean, true);
    }

    /**
     * Add an "or where not null" clause to the query.
     *
     * @param  string  $column
     * @return \Illuminate\Database\Query\Builder|static
     */
    public function orWhereNotNull($column)
    {
        return $this->whereNotNull($column, 'or');
    }

    /**
     * Add a "where date" statement to the query.
     *
     * @param  string  $column
     * @param  string   $operator
     * @param  int   $value
     * @param  string   $boolean
     * @return \Illuminate\Database\Query\Builder|static
     */
    public function whereDate($column, $operator, $value, $boolean = 'and')
    {
        return $this->addDateBasedWhere('Date', $column, $operator, $value, $boolean);
    }

    /**
     * Add a "where day" statement to the query.
     *
     * @param  string  $column
     * @param  string   $operator
     * @param  int   $value
     * @param  string   $boolean
     * @return \Illuminate\Database\Query\Builder|static
     */
    public function whereDay($column, $operator, $value, $boolean = 'and')
    {
        return $this->addDateBasedWhere('Day', $column, $operator, $value, $boolean);
    }

    /**
     * Add a "where month" statement to the query.
     *
     * @param  string  $column
     * @param  string   $operator
     * @param  int   $value
     * @param  string   $boolean
     * @return \Illuminate\Database\Query\Builder|static
     */
    public function whereMonth($column, $operator, $value, $boolean = 'and')
    {
        return $this->addDateBasedWhere('Month', $column, $operator, $value, $boolean);
    }

    /**
     * Add a "where year" statement to the query.
     *
     * @param  string  $column
     * @param  string   $operator
     * @param  int   $value
     * @param  string   $boolean
     * @return \Illuminate\Database\Query\Builder|static
     */
    public function whereYear($column, $operator, $value, $boolean = 'and')
    {
        return $this->addDateBasedWhere('Year', $column, $operator, $value, $boolean);
    }

    /**
     * Add a date based (year, month, day) statement to the query.
     *
     * @param  string  $type
     * @param  string  $column
     * @param  string  $operator
     * @param  int  $value
     * @param  string  $boolean
     * @return $this
     */
    protected function addDateBasedWhere($type, $column, $operator, $value, $boolean = 'and')
    {
        $this->wheres[] = compact('column', 'type', 'boolean', 'operator', 'value');

        $this->addBinding($value, 'where');

        return $this;
    }

    /**
     * Handles dynamic "where" clauses to the query.
     *
     * @param  string  $method
     * @param  string  $parameters
     * @return $this
     */
    public function dynamicWhere($method, $parameters)
    {
        $finder = substr($method, 5);

        $segments = preg_split('/(And|Or)(?=[A-Z])/', $finder, -1, PREG_SPLIT_DELIM_CAPTURE);

        // The connector variable will determine which connector will be used for the
        // query condition. We will change it as we come across new boolean values
        // in the dynamic method strings, which could contain a number of these.
        $connector = 'and';

        $index = 0;

        foreach ($segments as $segment) {
            // If the segment is not a boolean connector, we can assume it is a column's name
            // and we will add it to the query as a new constraint as a where clause, then
            // we can keep iterating through the dynamic method string's segments again.
            if ($segment != 'And' && $segment != 'Or') {
                $this->addDynamic($segment, $connector, $parameters, $index);

                $index++;
            }

            // Otherwise, we will store the connector so we know how the next where clause we
            // find in the query should be connected to the previous ones, meaning we will
            // have the proper boolean connector to connect the next where clause found.
            else {
                $connector = $segment;
            }
        }

        return $this;
    }

    /**
     * Add a single dynamic where clause statement to the query.
     *
     * @param  string  $segment
     * @param  string  $connector
     * @param  array   $parameters
     * @param  int     $index
     * @return void
     */
    protected function addDynamic($segment, $connector, $parameters, $index)
    {
        // Once we have parsed out the columns and formatted the boolean operators we
        // are ready to add it to this query as a where clause just like any other
        // clause on the query. Then we'll increment the parameter index values.
        $bool = strtolower($connector);

        $this->where(snake_case($segment), '=', $parameters[$index], $bool);
    }

    /**
     * Add a "group by" clause to the query.
     *
     * @param  array|string  $column,...
     * @return $this
     */
    public function groupBy()
    {
        foreach (func_get_args() as $arg) {
            $this->groups = array_merge((array) $this->groups, is_array($arg) ? $arg : [$arg]);
        }

        return $this;
    }

    /**
     * Add a "having" clause to the query.
     *
     * @param  string  $column
     * @param  string  $operator
     * @param  string  $value
     * @param  string  $boolean
     * @return $this
     */
    public function having($column, $operator = null, $value = null, $boolean = 'and')
    {
        $type = 'basic';

        $this->havings[] = compact('type', 'column', 'operator', 'value', 'boolean');

        if (!$value instanceof Expression) {
            $this->addBinding($value, 'having');
        }

        return $this;
    }

    /**
     * Add a "or having" clause to the query.
     *
     * @param  string  $column
     * @param  string  $operator
     * @param  string  $value
     * @return \Illuminate\Database\Query\Builder|static
     */
    public function orHaving($column, $operator = null, $value = null)
    {
        return $this->having($column, $operator, $value, 'or');
    }

    /**
     * Add a raw having clause to the query.
     *
     * @param  string  $sql
     * @param  array   $bindings
     * @param  string  $boolean
     * @return $this
     */
    public function havingRaw($sql, array $bindings = [], $boolean = 'and')
    {
        $type = 'raw';

        $this->havings[] = compact('type', 'sql', 'boolean');

        $this->addBinding($bindings, 'having');

        return $this;
    }

    /**
     * Add a raw or having clause to the query.
     *
     * @param  string  $sql
     * @param  array   $bindings
     * @return \Illuminate\Database\Query\Builder|static
     */
    public function orHavingRaw($sql, array $bindings = [])
    {
        return $this->havingRaw($sql, $bindings, 'or');
    }

    /**
     * Add an "order by" clause to the query.
     *
     * @param  string  $column
     * @param  string  $direction
     * @return $this
     */
    public function orderBy($column, $direction = 'asc')
    {
        $property = $this->unions ? 'unionOrders' : 'orders';
        $direction = strtolower($direction) == 'asc' ? 'asc' : 'desc';

        $this->{$property}[] = compact('column', 'direction');

        return $this;
    }

    /**
     * Add an "order by" clause for a timestamp to the query.
     *
     * @param  string  $column
     * @return \Illuminate\Database\Query\Builder|static
     */
    public function latest($column = 'created_at')
    {
        return $this->orderBy($column, 'desc');
    }

    /**
     * Add an "order by" clause for a timestamp to the query.
     *
     * @param  string  $column
     * @return \Illuminate\Database\Query\Builder|static
     */
    public function oldest($column = 'created_at')
    {
        return $this->orderBy($column, 'asc');
    }

    /**
     * Add a raw "order by" clause to the query.
     *
     * @param  string  $sql
     * @param  array  $bindings
     * @return $this
     */
    public function orderByRaw($sql, $bindings = [])
    {
        $property = $this->unions ? 'unionOrders' : 'orders';

        $type = 'raw';

        $this->{$property}[] = compact('type', 'sql');

        $this->addBinding($bindings, 'order');

        return $this;
    }

    /**
     * Set the "offset" value of the query.
     *
     * @param  int  $value
     * @return $this
     */
    public function offset($value)
    {
        $property = $this->unions ? 'unionOffset' : 'offset';

        $this->$property = max(0, $value);

        return $this;
    }

    /**
     * Alias to set the "offset" value of the query.
     *
     * @param  int  $value
     * @return \Illuminate\Database\Query\Builder|static
     */
    public function skip($value)
    {
        return $this->offset($value);
    }

    /**
     * Set the "limit" value of the query.
     *
     * @param  int  $value
     * @return $this
     */
    public function limit($value)
    {
        $property = $this->unions ? 'unionLimit' : 'limit';

        if ($value > 0) {
            $this->$property = $value;
        }

        return $this;
    }

    /**
     * Alias to set the "limit" value of the query.
     *
     * @param  int  $value
     * @return \Illuminate\Database\Query\Builder|static
     */
    public function take($value)
    {
        return $this->limit($value);
    }

    /**
     * Set the limit and offset for a given page.
     *
     * @param  int  $page
     * @param  int  $perPage
     * @return \Illuminate\Database\Query\Builder|static
     */
    public function forPage($page, $perPage = 15)
    {
        return $this->skip(($page - 1) * $perPage)->take($perPage);
    }

    /**
     * Add a union statement to the query.
     *
     * @param  \Illuminate\Database\Query\Builder|\Closure  $query
     * @param  bool  $all
     * @return \Illuminate\Database\Query\Builder|static
     */
    public function union($query, $all = false)
    {
        if ($query instanceof Closure) {
            call_user_func($query, $query = $this->newQuery());
        }

        $this->unions[] = compact('query', 'all');

        return $this->mergeBindings($query);
    }

    /**
     * Add a union all statement to the query.
     *
     * @param  \Illuminate\Database\Query\Builder|\Closure  $query
     * @return \Illuminate\Database\Query\Builder|static
     */
    public function unionAll($query)
    {
        return $this->union($query, true);
    }

    /**
     * Lock the selected rows in the table.
     *
     * @param  bool  $value
     * @return $this
     */
    public function lock($value = true)
    {
        $this->lock = $value;

        return $this;
    }

    /**
     * Lock the selected rows in the table for updating.
     *
     * @return \Illuminate\Database\Query\Builder
     */
    public function lockForUpdate()
    {
        return $this->lock(true);
    }

    /**
     * Share lock the selected rows in the table.
     *
     * @return \Illuminate\Database\Query\Builder
     */
    public function sharedLock()
    {
        return $this->lock(false);
    }

    /**
     * Get the SQL representation of the query.
     *
     * @return string
     */
    public function toSql()
    {
        return $this->grammar->compileSelect($this);
    }

    /**
     * Execute a query for a single record by ID.
     *
     * @param  int    $id
     * @param  array  $columns
     * @return mixed|static
     */
    public function find($id, $columns = ['*'])
    {
        return $this->where('id', '=', $id)->first($columns);
    }

    /**
     * Get a single column's value from the first result of a query.
     *
     * @param  string  $column
     * @return mixed
     */
    public function value($column)
    {
        $result = (array) $this->first([$column]);

        return count($result) > 0 ? reset($result) : null;
    }

    /**
<<<<<<< HEAD
=======
     * Get a single column's value from the first result of a query.
     *
     * This is an alias for the "value" method.
     *
     * @param  string  $column
     * @return mixed
     *
     * @deprecated since version 5.1.
     */
    public function pluck($column)
    {
        return $this->value($column);
    }

    /**
>>>>>>> 1e406185
     * Execute the query and get the first result.
     *
     * @param  array   $columns
     * @return mixed|static
     */
    public function first($columns = ['*'])
    {
        $results = $this->take(1)->get($columns);

        return count($results) > 0 ? reset($results) : null;
    }

    /**
     * Execute the query as a "select" statement.
     *
     * @param  array  $columns
     * @return array|static[]
     */
    public function get($columns = ['*'])
    {
        return $this->getFresh($columns);
    }

    /**
     * Execute the query as a fresh "select" statement.
     *
     * @param  array  $columns
     * @return array|static[]
     */
    public function getFresh($columns = ['*'])
    {
        if (is_null($this->columns)) {
            $this->columns = $columns;
        }

        return $this->processor->processSelect($this, $this->runSelect());
    }

    /**
     * Run the query as a "select" statement against the connection.
     *
     * @return array
     */
    protected function runSelect()
    {
        return $this->connection->select($this->toSql(), $this->getBindings(), !$this->useWritePdo);
    }

    /**
     * Paginate the given query into a simple paginator.
     *
     * @param  int  $perPage
     * @param  array  $columns
     * @param  string  $pageName
     * @return \Illuminate\Contracts\Pagination\LengthAwarePaginator
     */
    public function paginate($perPage = 15, $columns = ['*'], $pageName = 'page')
    {
        $page = Paginator::resolveCurrentPage($pageName);

        $total = $this->getCountForPagination($columns);

        $results = $this->forPage($page, $perPage)->get($columns);

        return new LengthAwarePaginator($results, $total, $perPage, $page, [
            'path' => Paginator::resolveCurrentPath(),
            'pageName' => $pageName,
        ]);
    }

    /**
     * Get a paginator only supporting simple next and previous links.
     *
     * This is more efficient on larger data-sets, etc.
     *
     * @param  int  $perPage
     * @param  array  $columns
     * @param  string  $pageName
     * @return \Illuminate\Contracts\Pagination\Paginator
     */
    public function simplePaginate($perPage = 15, $columns = ['*'], $pageName = 'page')
    {
        $page = Paginator::resolveCurrentPage($pageName);

        $this->skip(($page - 1) * $perPage)->take($perPage + 1);

        return new Paginator($this->get($columns), $perPage, $page, [
            'path' => Paginator::resolveCurrentPath(),
            'pageName' => $pageName,
        ]);
    }

    /**
     * Get the count of the total records for the paginator.
     *
     * @param  array  $columns
     * @return int
     */
    public function getCountForPagination($columns = ['*'])
    {
        $this->backupFieldsForCount();

        $this->aggregate = ['function' => 'count', 'columns' => $columns];

        $results = $this->get();

        $this->aggregate = null;

        $this->restoreFieldsForCount();

        if (isset($this->groups)) {
            return count($results);
        }

        return isset($results[0]) ? (int) array_change_key_case((array) $results[0])['aggregate'] : 0;
    }

    /**
     * Backup some fields for the pagination count.
     *
     * @return void
     */
    protected function backupFieldsForCount()
    {
        foreach (['orders', 'limit', 'offset', 'columns'] as $field) {
            $this->backups[$field] = $this->{$field};

            $this->{$field} = null;
        }
    }

    /**
     * Restore some fields after the pagination count.
     *
     * @return void
     */
    protected function restoreFieldsForCount()
    {
        foreach (['orders', 'limit', 'offset', 'columns'] as $field) {
            $this->{$field} = $this->backups[$field];
        }

        $this->backups = [];
    }

    /**
     * Chunk the results of the query.
     *
     * @param  int  $count
     * @param  callable  $callback
     * @return void
     */
    public function chunk($count, callable $callback)
    {
        $results = $this->forPage($page = 1, $count)->get();

        while (count($results) > 0) {
            // On each chunk result set, we will pass them to the callback and then let the
            // developer take care of everything within the callback, which allows us to
            // keep the memory low for spinning through large result sets for working.
            if (call_user_func($callback, $results) === false) {
                break;
            }

            $page++;

            $results = $this->forPage($page, $count)->get();
        }
    }

    /**
     * Get an array with the values of a given column.
     *
     * @param  string  $column
     * @param  string  $key
     * @return array
     */
    public function lists($column, $key = null)
    {
        $columns = $this->getListSelect($column, $key);

        $results = new Collection($this->get($columns));

        return $results->pluck($columns[0], array_get($columns, 1))->all();
    }

    /**
     * Get the columns that should be used in a list array.
     *
     * @param  string  $column
     * @param  string  $key
     * @return array
     */
    protected function getListSelect($column, $key)
    {
        $select = is_null($key) ? [$column] : [$column, $key];

        // If the selected column contains a "dot", we will remove it so that the list
        // operation can run normally. Specifying the table is not needed, since we
        // really want the names of the columns as it is in this resulting array.
        return array_map(function ($column) {
            $dot = strpos($column, '.');

            return $dot === false ? $column : substr($column, $dot + 1);
        }, $select);
    }

    /**
     * Concatenate values of a given column as a string.
     *
     * @param  string  $column
     * @param  string  $glue
     * @return string
     */
    public function implode($column, $glue = null)
    {
        if (is_null($glue)) {
            return implode($this->lists($column));
        }

        return implode($glue, $this->lists($column));
    }

    /**
     * Determine if any rows exist for the current query.
     *
     * @return bool
     */
    public function exists()
    {
        $limit = $this->limit;

        $result = $this->limit(1)->count() > 0;

        $this->limit($limit);

        return $result;
    }

    /**
     * Retrieve the "count" result of the query.
     *
     * @param  string  $columns
     * @return int
     */
    public function count($columns = '*')
    {
        if (!is_array($columns)) {
            $columns = [$columns];
        }

        return (int) $this->aggregate(__FUNCTION__, $columns);
    }

    /**
     * Retrieve the minimum value of a given column.
     *
     * @param  string  $column
     * @return float|int
     */
    public function min($column)
    {
        return $this->aggregate(__FUNCTION__, [$column]);
    }

    /**
     * Retrieve the maximum value of a given column.
     *
     * @param  string  $column
     * @return float|int
     */
    public function max($column)
    {
        return $this->aggregate(__FUNCTION__, [$column]);
    }

    /**
     * Retrieve the sum of the values of a given column.
     *
     * @param  string  $column
     * @return float|int
     */
    public function sum($column)
    {
        $result = $this->aggregate(__FUNCTION__, [$column]);

        return $result ?: 0;
    }

    /**
     * Retrieve the average of the values of a given column.
     *
     * @param  string  $column
     * @return float|int
     */
    public function avg($column)
    {
        return $this->aggregate(__FUNCTION__, [$column]);
    }

    /**
     * Execute an aggregate function on the database.
     *
     * @param  string  $function
     * @param  array   $columns
     * @return float|int
     */
    public function aggregate($function, $columns = ['*'])
    {
        $this->aggregate = compact('function', 'columns');

        $previousColumns = $this->columns;

        $results = $this->get($columns);

        // Once we have executed the query, we will reset the aggregate property so
        // that more select queries can be executed against the database without
        // the aggregate value getting in the way when the grammar builds it.
        $this->aggregate = null;

        $this->columns = $previousColumns;

        if (isset($results[0])) {
            $result = array_change_key_case((array) $results[0]);

            return $result['aggregate'];
        }
    }

    /**
     * Insert a new record into the database.
     *
     * @param  array  $values
     * @return bool
     */
    public function insert(array $values)
    {
        if (empty($values)) {
            return true;
        }

        // Since every insert gets treated like a batch insert, we will make sure the
        // bindings are structured in a way that is convenient for building these
        // inserts statements by verifying the elements are actually an array.
        if (!is_array(reset($values))) {
            $values = [$values];
        }

        // Since every insert gets treated like a batch insert, we will make sure the
        // bindings are structured in a way that is convenient for building these
        // inserts statements by verifying the elements are actually an array.
        else {
            foreach ($values as $key => $value) {
                ksort($value);
                $values[$key] = $value;
            }
        }

        // We'll treat every insert like a batch insert so we can easily insert each
        // of the records into the database consistently. This will make it much
        // easier on the grammars to just handle one type of record insertion.
        $bindings = [];

        foreach ($values as $record) {
            foreach ($record as $value) {
                $bindings[] = $value;
            }
        }

        $sql = $this->grammar->compileInsert($this, $values);

        // Once we have compiled the insert statement's SQL we can execute it on the
        // connection and return a result as a boolean success indicator as that
        // is the same type of result returned by the raw connection instance.
        $bindings = $this->cleanBindings($bindings);

        return $this->connection->insert($sql, $bindings);
    }

    /**
     * Insert a new record and get the value of the primary key.
     *
     * @param  array   $values
     * @param  string  $sequence
     * @return int
     */
    public function insertGetId(array $values, $sequence = null)
    {
        $sql = $this->grammar->compileInsertGetId($this, $values, $sequence);

        $values = $this->cleanBindings($values);

        return $this->processor->processInsertGetId($this, $sql, $values, $sequence);
    }

    /**
     * Update a record in the database.
     *
     * @param  array  $values
     * @return int
     */
    public function update(array $values)
    {
        $bindings = array_values(array_merge($values, $this->getBindings()));

        $sql = $this->grammar->compileUpdate($this, $values);

        return $this->connection->update($sql, $this->cleanBindings($bindings));
    }

    /**
     * Increment a column's value by a given amount.
     *
     * @param  string  $column
     * @param  int     $amount
     * @param  array   $extra
     * @return int
     */
    public function increment($column, $amount = 1, array $extra = [])
    {
        $wrapped = $this->grammar->wrap($column);

        $columns = array_merge([$column => $this->raw("$wrapped + $amount")], $extra);

        return $this->update($columns);
    }

    /**
     * Decrement a column's value by a given amount.
     *
     * @param  string  $column
     * @param  int     $amount
     * @param  array   $extra
     * @return int
     */
    public function decrement($column, $amount = 1, array $extra = [])
    {
        $wrapped = $this->grammar->wrap($column);

        $columns = array_merge([$column => $this->raw("$wrapped - $amount")], $extra);

        return $this->update($columns);
    }

    /**
     * Delete a record from the database.
     *
     * @param  mixed  $id
     * @return int
     */
    public function delete($id = null)
    {
        // If an ID is passed to the method, we will set the where clause to check
        // the ID to allow developers to simply and quickly remove a single row
        // from their database without manually specifying the where clauses.
        if (!is_null($id)) {
            $this->where('id', '=', $id);
        }

        $sql = $this->grammar->compileDelete($this);

        return $this->connection->delete($sql, $this->getBindings());
    }

    /**
     * Run a truncate statement on the table.
     *
     * @return void
     */
    public function truncate()
    {
        foreach ($this->grammar->compileTruncate($this) as $sql => $bindings) {
            $this->connection->statement($sql, $bindings);
        }
    }

    /**
     * Get a new instance of the query builder.
     *
     * @return \Illuminate\Database\Query\Builder
     */
    public function newQuery()
    {
        return new static($this->connection, $this->grammar, $this->processor);
    }

    /**
     * Merge an array of where clauses and bindings.
     *
     * @param  array  $wheres
     * @param  array  $bindings
     * @return void
     */
    public function mergeWheres($wheres, $bindings)
    {
        $this->wheres = array_merge((array) $this->wheres, (array) $wheres);

        $this->bindings['where'] = array_values(array_merge($this->bindings['where'], (array) $bindings));
    }

    /**
     * Remove all of the expressions from a list of bindings.
     *
     * @param  array  $bindings
     * @return array
     */
    protected function cleanBindings(array $bindings)
    {
        return array_values(array_filter($bindings, function ($binding) {
            return !$binding instanceof Expression;
        }));
    }

    /**
     * Create a raw database expression.
     *
     * @param  mixed  $value
     * @return \Illuminate\Database\Query\Expression
     */
    public function raw($value)
    {
        return $this->connection->raw($value);
    }

    /**
     * Get the current query value bindings in a flattened array.
     *
     * @return array
     */
    public function getBindings()
    {
        return array_flatten($this->bindings);
    }

    /**
     * Get the raw array of bindings.
     *
     * @return array
     */
    public function getRawBindings()
    {
        return $this->bindings;
    }

    /**
     * Set the bindings on the query builder.
     *
     * @param  array   $bindings
     * @param  string  $type
     * @return $this
     *
     * @throws \InvalidArgumentException
     */
    public function setBindings(array $bindings, $type = 'where')
    {
        if (!array_key_exists($type, $this->bindings)) {
            throw new InvalidArgumentException("Invalid binding type: {$type}.");
        }

        $this->bindings[$type] = $bindings;

        return $this;
    }

    /**
     * Add a binding to the query.
     *
     * @param  mixed   $value
     * @param  string  $type
     * @return $this
     *
     * @throws \InvalidArgumentException
     */
    public function addBinding($value, $type = 'where')
    {
        if (!array_key_exists($type, $this->bindings)) {
            throw new InvalidArgumentException("Invalid binding type: {$type}.");
        }

        if (is_array($value)) {
            $this->bindings[$type] = array_values(array_merge($this->bindings[$type], $value));
        } else {
            $this->bindings[$type][] = $value;
        }

        return $this;
    }

    /**
     * Merge an array of bindings into our bindings.
     *
     * @param  \Illuminate\Database\Query\Builder  $query
     * @return $this
     */
    public function mergeBindings(Builder $query)
    {
        $this->bindings = array_merge_recursive($this->bindings, $query->bindings);

        return $this;
    }

    /**
     * Get the database connection instance.
     *
     * @return \Illuminate\Database\ConnectionInterface
     */
    public function getConnection()
    {
        return $this->connection;
    }

    /**
     * Get the database query processor instance.
     *
     * @return \Illuminate\Database\Query\Processors\Processor
     */
    public function getProcessor()
    {
        return $this->processor;
    }

    /**
     * Get the query grammar instance.
     *
     * @return \Illuminate\Database\Query\Grammars\Grammar
     */
    public function getGrammar()
    {
        return $this->grammar;
    }

    /**
     * Use the write pdo for query.
     *
     * @return $this
     */
    public function useWritePdo()
    {
        $this->useWritePdo = true;

        return $this;
    }

    /**
     * Handle dynamic method calls into the method.
     *
     * @param  string  $method
     * @param  array   $parameters
     * @return mixed
     *
     * @throws \BadMethodCallException
     */
    public function __call($method, $parameters)
    {
        if (starts_with($method, 'where')) {
            return $this->dynamicWhere($method, $parameters);
        }

        $className = get_class($this);

        throw new BadMethodCallException("Call to undefined method {$className}::{$method}()");
    }
}<|MERGE_RESOLUTION|>--- conflicted
+++ resolved
@@ -1314,24 +1314,6 @@
     }
 
     /**
-<<<<<<< HEAD
-=======
-     * Get a single column's value from the first result of a query.
-     *
-     * This is an alias for the "value" method.
-     *
-     * @param  string  $column
-     * @return mixed
-     *
-     * @deprecated since version 5.1.
-     */
-    public function pluck($column)
-    {
-        return $this->value($column);
-    }
-
-    /**
->>>>>>> 1e406185
      * Execute the query and get the first result.
      *
      * @param  array   $columns
