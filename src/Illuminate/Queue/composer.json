{
    "name": "illuminate/queue",
    "license": "MIT",
    "authors": [
        {
            "name": "Taylor Otwell",
            "email": "taylorotwell@gmail.com"
        }
    ],
    "require": {
        "php": ">=5.4.0",
<<<<<<< HEAD
        "illuminate/console": "4.3.*",
        "illuminate/container": "4.3.*",
        "illuminate/http": "4.3.*",
        "illuminate/support": "4.3.*",
        "symfony/process": "2.5.*"
=======
        "illuminate/console": "4.2.*",
        "illuminate/container": "4.2.*",
        "illuminate/http": "4.2.*",
        "illuminate/support": "4.2.*",
        "symfony/process": "2.5.*",
        "nesbot/carbon": "~1.0"
>>>>>>> de04ef49
    },
    "require-dev": {
        "illuminate/cache": "4.3.*",
        "illuminate/events": "4.3.*",
        "aws/aws-sdk-php": "~2.6",
        "iron-io/iron_mq": "~1.5",
        "pda/pheanstalk": "~2.1"
    },
    "autoload": {
        "psr-4": {
            "Illuminate\\Queuing\\": ""
        },
        "classmap": [
            "IlluminateQueueClosure.php"
        ]
    },
    "extra": {
        "branch-alias": {
            "dev-master": "4.3-dev"
        }
    },
    "suggest": {
        "illuminate/redis": "Allows use of the Redis queue driver."
    },
    "minimum-stability": "dev"
}<|MERGE_RESOLUTION|>--- conflicted
+++ resolved
@@ -9,20 +9,12 @@
     ],
     "require": {
         "php": ">=5.4.0",
-<<<<<<< HEAD
         "illuminate/console": "4.3.*",
         "illuminate/container": "4.3.*",
         "illuminate/http": "4.3.*",
         "illuminate/support": "4.3.*",
-        "symfony/process": "2.5.*"
-=======
-        "illuminate/console": "4.2.*",
-        "illuminate/container": "4.2.*",
-        "illuminate/http": "4.2.*",
-        "illuminate/support": "4.2.*",
         "symfony/process": "2.5.*",
         "nesbot/carbon": "~1.0"
->>>>>>> de04ef49
     },
     "require-dev": {
         "illuminate/cache": "4.3.*",
