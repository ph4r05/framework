--- conflicted
+++ resolved
@@ -25,11 +25,7 @@
      *
      * @var string
      */
-<<<<<<< HEAD
-    const VERSION = '5.2-dev';
-=======
     const VERSION = '5.1.16 (LTS)';
->>>>>>> 286e4aec
 
     /**
      * The base path for the Laravel installation.
