{
    "name": "illuminate/encryption",
    "description": "The Illuminate Encryption package.",
    "license": "MIT",
    "homepage": "http://laravel.com",
    "support": {
        "issues": "https://github.com/laravel/framework/issues",
        "source": "https://github.com/laravel/framework"
    },
    "authors": [
        {
            "name": "Taylor Otwell",
            "email": "taylorotwell@gmail.com"
        }
    ],
    "require": {
        "php": ">=5.5.9",
        "ext-mbstring": "*",
        "ext-openssl": "*",
<<<<<<< HEAD
        "illuminate/contracts": "5.2.*",
        "illuminate/support": "5.2.*",
        "paragonie/random_compat": "~1.3"
=======
        "illuminate/contracts": "5.1.*",
        "illuminate/support": "5.1.*",
        "paragonie/random_compat": "~1.4"
>>>>>>> 4a63faa4
    },
    "autoload": {
        "psr-4": {
            "Illuminate\\Encryption\\": ""
        }
    },
    "extra": {
        "branch-alias": {
            "dev-master": "5.2-dev"
        }
    },
    "minimum-stability": "dev"
}<|MERGE_RESOLUTION|>--- conflicted
+++ resolved
@@ -17,15 +17,9 @@
         "php": ">=5.5.9",
         "ext-mbstring": "*",
         "ext-openssl": "*",
-<<<<<<< HEAD
         "illuminate/contracts": "5.2.*",
         "illuminate/support": "5.2.*",
-        "paragonie/random_compat": "~1.3"
-=======
-        "illuminate/contracts": "5.1.*",
-        "illuminate/support": "5.1.*",
         "paragonie/random_compat": "~1.4"
->>>>>>> 4a63faa4
     },
     "autoload": {
         "psr-4": {
